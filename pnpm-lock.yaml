lockfileVersion: '9.0'

settings:
  autoInstallPeers: true
  excludeLinksFromLockfile: false

importers:

  .:
    dependencies:
      '@radix-ui/react-checkbox':
        specifier: ^1.1.4
        version: 1.1.4(@types/react-dom@19.0.3(@types/react@19.0.7))(@types/react@19.0.7)(react-dom@19.0.0(react@19.0.0))(react@19.0.0)
      '@radix-ui/react-dialog':
        specifier: ^1.1.6
        version: 1.1.6(@types/react-dom@19.0.3(@types/react@19.0.7))(@types/react@19.0.7)(react-dom@19.0.0(react@19.0.0))(react@19.0.0)
      '@radix-ui/react-dropdown-menu':
        specifier: ^2.1.6
        version: 2.1.6(@types/react-dom@19.0.3(@types/react@19.0.7))(@types/react@19.0.7)(react-dom@19.0.0(react@19.0.0))(react@19.0.0)
      '@radix-ui/react-label':
        specifier: ^2.1.2
        version: 2.1.2(@types/react-dom@19.0.3(@types/react@19.0.7))(@types/react@19.0.7)(react-dom@19.0.0(react@19.0.0))(react@19.0.0)
      '@radix-ui/react-popover':
        specifier: ^1.1.6
        version: 1.1.6(@types/react-dom@19.0.3(@types/react@19.0.7))(@types/react@19.0.7)(react-dom@19.0.0(react@19.0.0))(react@19.0.0)
      '@radix-ui/react-scroll-area':
        specifier: ^1.2.3
        version: 1.2.3(@types/react-dom@19.0.3(@types/react@19.0.7))(@types/react@19.0.7)(react-dom@19.0.0(react@19.0.0))(react@19.0.0)
      '@radix-ui/react-select':
        specifier: ^2.1.6
        version: 2.1.6(@types/react-dom@19.0.3(@types/react@19.0.7))(@types/react@19.0.7)(react-dom@19.0.0(react@19.0.0))(react@19.0.0)
      '@radix-ui/react-slot':
        specifier: ^1.1.2
        version: 1.1.2(@types/react@19.0.7)(react@19.0.0)
      '@radix-ui/react-tabs':
        specifier: ^1.1.2
        version: 1.1.2(@types/react-dom@19.0.3(@types/react@19.0.7))(@types/react@19.0.7)(react-dom@19.0.0(react@19.0.0))(react@19.0.0)
      '@radix-ui/react-toast':
        specifier: ^1.2.6
        version: 1.2.6(@types/react-dom@19.0.3(@types/react@19.0.7))(@types/react@19.0.7)(react-dom@19.0.0(react@19.0.0))(react@19.0.0)
      '@radix-ui/react-tooltip':
        specifier: ^1.1.8
        version: 1.1.8(@types/react-dom@19.0.3(@types/react@19.0.7))(@types/react@19.0.7)(react-dom@19.0.0(react@19.0.0))(react@19.0.0)
      '@supabase/supabase-js':
        specifier: ^2.48.1
        version: 2.48.1
      '@tanstack/react-query':
        specifier: ^5.66.0
        version: 5.66.0(react@19.0.0)
      '@tanstack/react-table':
        specifier: ^8.21.2
        version: 8.21.2(react-dom@19.0.0(react@19.0.0))(react@19.0.0)
      '@tanstack/react-virtual':
        specifier: ^3.13.2
        version: 3.13.2(react-dom@19.0.0(react@19.0.0))(react@19.0.0)
<<<<<<< HEAD
      '@types/uuid':
        specifier: ^10.0.0
        version: 10.0.0
      ag-charts-community:
        specifier: ^11.1.1
        version: 11.1.1
      ag-charts-react:
        specifier: ^11.1.1
        version: 11.1.1(react@19.0.0)
=======
>>>>>>> 984deb56
      axios:
        specifier: ^1.7.9
        version: 1.7.9
      class-variance-authority:
        specifier: ^0.7.1
        version: 0.7.1
      clsx:
        specifier: ^2.1.1
        version: 2.1.1
      date-fns:
        specifier: ^2.30.0
        version: 2.30.0
      framer-motion:
        specifier: ^12.0.5
        version: 12.0.5(react-dom@19.0.0(react@19.0.0))(react@19.0.0)
      lightweight-charts:
        specifier: ^5.0.3
        version: 5.0.3
      lucide-react:
        specifier: ^0.473.0
        version: 0.473.0(react@19.0.0)
      next:
        specifier: 15.1.5
        version: 15.1.5(react-dom@19.0.0(react@19.0.0))(react@19.0.0)
      openai:
        specifier: ^4.89.0
        version: 4.89.0(ws@8.18.0)
      react:
        specifier: ^19.0.0
        version: 19.0.0
      react-day-picker:
        specifier: ^8.10.1
        version: 8.10.1(date-fns@2.30.0)(react@19.0.0)
      react-dom:
        specifier: ^19.0.0
        version: 19.0.0(react@19.0.0)
      react-error-boundary:
        specifier: ^4.0.12
        version: 4.1.2(react@19.0.0)
      react-hot-toast:
        specifier: ^2.5.1
        version: 2.5.1(react-dom@19.0.0(react@19.0.0))(react@19.0.0)
      react-markdown:
        specifier: ^10.1.0
        version: 10.1.0(@types/react@19.0.7)(react@19.0.0)
      recharts:
        specifier: ^2.15.0
        version: 2.15.0(react-dom@19.0.0(react@19.0.0))(react@19.0.0)
<<<<<<< HEAD
      rehype-raw:
        specifier: ^7.0.0
        version: 7.0.0
      rehype-sanitize:
        specifier: ^6.0.0
        version: 6.0.0
      remark-gfm:
        specifier: ^4.0.1
        version: 4.0.1
      supabase:
        specifier: ^2.20.5
        version: 2.20.5
      swr:
        specifier: ^2.3.3
        version: 2.3.3(react@19.0.0)
=======
>>>>>>> 984deb56
      tailwind-merge:
        specifier: ^3.0.1
        version: 3.0.1
      tailwindcss-animate:
        specifier: ^1.0.7
        version: 1.0.7(tailwindcss@3.4.17)
      uuid:
        specifier: ^11.1.0
        version: 11.1.0
      zustand:
        specifier: ^5.0.3
        version: 5.0.3(@types/react@19.0.7)(react@19.0.0)(use-sync-external-store@1.4.0(react@19.0.0))
    devDependencies:
      '@eslint/eslintrc':
        specifier: ^3
        version: 3.2.0
      '@tailwindcss/typography':
        specifier: ^0.5.16
        version: 0.5.16(tailwindcss@3.4.17)
      '@types/node':
        specifier: ^20.17.14
        version: 20.17.14
      '@types/react':
        specifier: ^19
        version: 19.0.7
      '@types/react-dom':
        specifier: ^19
        version: 19.0.3(@types/react@19.0.7)
      dotenv:
        specifier: ^16.4.7
        version: 16.4.7
      eslint:
        specifier: ^9
        version: 9.18.0(jiti@1.21.7)
      eslint-config-next:
        specifier: 15.1.5
        version: 15.1.5(eslint@9.18.0(jiti@1.21.7))(typescript@5.7.3)
      postcss:
        specifier: ^8
        version: 8.5.1
      tailwindcss:
        specifier: ^3.4.1
        version: 3.4.17
      tsx:
        specifier: ^4.19.3
        version: 4.19.3
      typescript:
        specifier: ^5
        version: 5.7.3

packages:

  '@alloc/quick-lru@5.2.0':
    resolution: {integrity: sha512-UrcABB+4bUrFABwbluTIBErXwvbsU/V7TZWfmbgJfbkwiBuziS9gxdODUyuiecfdGQ85jglMW6juS3+z5TsKLw==}
    engines: {node: '>=10'}

  '@babel/runtime@7.26.0':
    resolution: {integrity: sha512-FDSOghenHTiToteC/QRlv2q3DhPZ/oOXTBoirfWNx1Cx3TMVcGWQtMMmQcSvb/JjpNeGzx8Pq/b4fKEJuWm1sw==}
    engines: {node: '>=6.9.0'}

  '@emnapi/runtime@1.3.1':
    resolution: {integrity: sha512-kEBmG8KyqtxJZv+ygbEim+KCGtIq1fC22Ms3S4ziXmYKm8uyoLX0MHONVKwp+9opg390VaKRNt4a7A9NwmpNhw==}

  '@esbuild/aix-ppc64@0.25.2':
    resolution: {integrity: sha512-wCIboOL2yXZym2cgm6mlA742s9QeJ8DjGVaL39dLN4rRwrOgOyYSnOaFPhKZGLb2ngj4EyfAFjsNJwPXZvseag==}
    engines: {node: '>=18'}
    cpu: [ppc64]
    os: [aix]

  '@esbuild/android-arm64@0.25.2':
    resolution: {integrity: sha512-5ZAX5xOmTligeBaeNEPnPaeEuah53Id2tX4c2CVP3JaROTH+j4fnfHCkr1PjXMd78hMst+TlkfKcW/DlTq0i4w==}
    engines: {node: '>=18'}
    cpu: [arm64]
    os: [android]

  '@esbuild/android-arm@0.25.2':
    resolution: {integrity: sha512-NQhH7jFstVY5x8CKbcfa166GoV0EFkaPkCKBQkdPJFvo5u+nGXLEH/ooniLb3QI8Fk58YAx7nsPLozUWfCBOJA==}
    engines: {node: '>=18'}
    cpu: [arm]
    os: [android]

  '@esbuild/android-x64@0.25.2':
    resolution: {integrity: sha512-Ffcx+nnma8Sge4jzddPHCZVRvIfQ0kMsUsCMcJRHkGJ1cDmhe4SsrYIjLUKn1xpHZybmOqCWwB0zQvsjdEHtkg==}
    engines: {node: '>=18'}
    cpu: [x64]
    os: [android]

  '@esbuild/darwin-arm64@0.25.2':
    resolution: {integrity: sha512-MpM6LUVTXAzOvN4KbjzU/q5smzryuoNjlriAIx+06RpecwCkL9JpenNzpKd2YMzLJFOdPqBpuub6eVRP5IgiSA==}
    engines: {node: '>=18'}
    cpu: [arm64]
    os: [darwin]

  '@esbuild/darwin-x64@0.25.2':
    resolution: {integrity: sha512-5eRPrTX7wFyuWe8FqEFPG2cU0+butQQVNcT4sVipqjLYQjjh8a8+vUTfgBKM88ObB85ahsnTwF7PSIt6PG+QkA==}
    engines: {node: '>=18'}
    cpu: [x64]
    os: [darwin]

  '@esbuild/freebsd-arm64@0.25.2':
    resolution: {integrity: sha512-mLwm4vXKiQ2UTSX4+ImyiPdiHjiZhIaE9QvC7sw0tZ6HoNMjYAqQpGyui5VRIi5sGd+uWq940gdCbY3VLvsO1w==}
    engines: {node: '>=18'}
    cpu: [arm64]
    os: [freebsd]

  '@esbuild/freebsd-x64@0.25.2':
    resolution: {integrity: sha512-6qyyn6TjayJSwGpm8J9QYYGQcRgc90nmfdUb0O7pp1s4lTY+9D0H9O02v5JqGApUyiHOtkz6+1hZNvNtEhbwRQ==}
    engines: {node: '>=18'}
    cpu: [x64]
    os: [freebsd]

  '@esbuild/linux-arm64@0.25.2':
    resolution: {integrity: sha512-gq/sjLsOyMT19I8obBISvhoYiZIAaGF8JpeXu1u8yPv8BE5HlWYobmlsfijFIZ9hIVGYkbdFhEqC0NvM4kNO0g==}
    engines: {node: '>=18'}
    cpu: [arm64]
    os: [linux]

  '@esbuild/linux-arm@0.25.2':
    resolution: {integrity: sha512-UHBRgJcmjJv5oeQF8EpTRZs/1knq6loLxTsjc3nxO9eXAPDLcWW55flrMVc97qFPbmZP31ta1AZVUKQzKTzb0g==}
    engines: {node: '>=18'}
    cpu: [arm]
    os: [linux]

  '@esbuild/linux-ia32@0.25.2':
    resolution: {integrity: sha512-bBYCv9obgW2cBP+2ZWfjYTU+f5cxRoGGQ5SeDbYdFCAZpYWrfjjfYwvUpP8MlKbP0nwZ5gyOU/0aUzZ5HWPuvQ==}
    engines: {node: '>=18'}
    cpu: [ia32]
    os: [linux]

  '@esbuild/linux-loong64@0.25.2':
    resolution: {integrity: sha512-SHNGiKtvnU2dBlM5D8CXRFdd+6etgZ9dXfaPCeJtz+37PIUlixvlIhI23L5khKXs3DIzAn9V8v+qb1TRKrgT5w==}
    engines: {node: '>=18'}
    cpu: [loong64]
    os: [linux]

  '@esbuild/linux-mips64el@0.25.2':
    resolution: {integrity: sha512-hDDRlzE6rPeoj+5fsADqdUZl1OzqDYow4TB4Y/3PlKBD0ph1e6uPHzIQcv2Z65u2K0kpeByIyAjCmjn1hJgG0Q==}
    engines: {node: '>=18'}
    cpu: [mips64el]
    os: [linux]

  '@esbuild/linux-ppc64@0.25.2':
    resolution: {integrity: sha512-tsHu2RRSWzipmUi9UBDEzc0nLc4HtpZEI5Ba+Omms5456x5WaNuiG3u7xh5AO6sipnJ9r4cRWQB2tUjPyIkc6g==}
    engines: {node: '>=18'}
    cpu: [ppc64]
    os: [linux]

  '@esbuild/linux-riscv64@0.25.2':
    resolution: {integrity: sha512-k4LtpgV7NJQOml/10uPU0s4SAXGnowi5qBSjaLWMojNCUICNu7TshqHLAEbkBdAszL5TabfvQ48kK84hyFzjnw==}
    engines: {node: '>=18'}
    cpu: [riscv64]
    os: [linux]

  '@esbuild/linux-s390x@0.25.2':
    resolution: {integrity: sha512-GRa4IshOdvKY7M/rDpRR3gkiTNp34M0eLTaC1a08gNrh4u488aPhuZOCpkF6+2wl3zAN7L7XIpOFBhnaE3/Q8Q==}
    engines: {node: '>=18'}
    cpu: [s390x]
    os: [linux]

  '@esbuild/linux-x64@0.25.2':
    resolution: {integrity: sha512-QInHERlqpTTZ4FRB0fROQWXcYRD64lAoiegezDunLpalZMjcUcld3YzZmVJ2H/Cp0wJRZ8Xtjtj0cEHhYc/uUg==}
    engines: {node: '>=18'}
    cpu: [x64]
    os: [linux]

  '@esbuild/netbsd-arm64@0.25.2':
    resolution: {integrity: sha512-talAIBoY5M8vHc6EeI2WW9d/CkiO9MQJ0IOWX8hrLhxGbro/vBXJvaQXefW2cP0z0nQVTdQ/eNyGFV1GSKrxfw==}
    engines: {node: '>=18'}
    cpu: [arm64]
    os: [netbsd]

  '@esbuild/netbsd-x64@0.25.2':
    resolution: {integrity: sha512-voZT9Z+tpOxrvfKFyfDYPc4DO4rk06qamv1a/fkuzHpiVBMOhpjK+vBmWM8J1eiB3OLSMFYNaOaBNLXGChf5tg==}
    engines: {node: '>=18'}
    cpu: [x64]
    os: [netbsd]

  '@esbuild/openbsd-arm64@0.25.2':
    resolution: {integrity: sha512-dcXYOC6NXOqcykeDlwId9kB6OkPUxOEqU+rkrYVqJbK2hagWOMrsTGsMr8+rW02M+d5Op5NNlgMmjzecaRf7Tg==}
    engines: {node: '>=18'}
    cpu: [arm64]
    os: [openbsd]

  '@esbuild/openbsd-x64@0.25.2':
    resolution: {integrity: sha512-t/TkWwahkH0Tsgoq1Ju7QfgGhArkGLkF1uYz8nQS/PPFlXbP5YgRpqQR3ARRiC2iXoLTWFxc6DJMSK10dVXluw==}
    engines: {node: '>=18'}
    cpu: [x64]
    os: [openbsd]

  '@esbuild/sunos-x64@0.25.2':
    resolution: {integrity: sha512-cfZH1co2+imVdWCjd+D1gf9NjkchVhhdpgb1q5y6Hcv9TP6Zi9ZG/beI3ig8TvwT9lH9dlxLq5MQBBgwuj4xvA==}
    engines: {node: '>=18'}
    cpu: [x64]
    os: [sunos]

  '@esbuild/win32-arm64@0.25.2':
    resolution: {integrity: sha512-7Loyjh+D/Nx/sOTzV8vfbB3GJuHdOQyrOryFdZvPHLf42Tk9ivBU5Aedi7iyX+x6rbn2Mh68T4qq1SDqJBQO5Q==}
    engines: {node: '>=18'}
    cpu: [arm64]
    os: [win32]

  '@esbuild/win32-ia32@0.25.2':
    resolution: {integrity: sha512-WRJgsz9un0nqZJ4MfhabxaD9Ft8KioqU3JMinOTvobbX6MOSUigSBlogP8QB3uxpJDsFS6yN+3FDBdqE5lg9kg==}
    engines: {node: '>=18'}
    cpu: [ia32]
    os: [win32]

  '@esbuild/win32-x64@0.25.2':
    resolution: {integrity: sha512-kM3HKb16VIXZyIeVrM1ygYmZBKybX8N4p754bw390wGO3Tf2j4L2/WYL+4suWujpgf6GBYs3jv7TyUivdd05JA==}
    engines: {node: '>=18'}
    cpu: [x64]
    os: [win32]

  '@eslint-community/eslint-utils@4.4.1':
    resolution: {integrity: sha512-s3O3waFUrMV8P/XaF/+ZTp1X9XBZW1a4B97ZnjQF2KYWaFD2A8KyFBsrsfSjEmjn3RGWAIuvlneuZm3CUK3jbA==}
    engines: {node: ^12.22.0 || ^14.17.0 || >=16.0.0}
    peerDependencies:
      eslint: ^6.0.0 || ^7.0.0 || >=8.0.0

  '@eslint-community/regexpp@4.12.1':
    resolution: {integrity: sha512-CCZCDJuduB9OUkFkY2IgppNZMi2lBQgD2qzwXkEia16cge2pijY/aXi96CJMquDMn3nJdlPV1A5KrJEXwfLNzQ==}
    engines: {node: ^12.0.0 || ^14.0.0 || >=16.0.0}

  '@eslint/config-array@0.19.1':
    resolution: {integrity: sha512-fo6Mtm5mWyKjA/Chy1BYTdn5mGJoDNjC7C64ug20ADsRDGrA85bN3uK3MaKbeRkRuuIEAR5N33Jr1pbm411/PA==}
    engines: {node: ^18.18.0 || ^20.9.0 || >=21.1.0}

  '@eslint/core@0.10.0':
    resolution: {integrity: sha512-gFHJ+xBOo4G3WRlR1e/3G8A6/KZAH6zcE/hkLRCZTi/B9avAG365QhFA8uOGzTMqgTghpn7/fSnscW++dpMSAw==}
    engines: {node: ^18.18.0 || ^20.9.0 || >=21.1.0}

  '@eslint/eslintrc@3.2.0':
    resolution: {integrity: sha512-grOjVNN8P3hjJn/eIETF1wwd12DdnwFDoyceUJLYYdkpbwq3nLi+4fqrTAONx7XDALqlL220wC/RHSC/QTI/0w==}
    engines: {node: ^18.18.0 || ^20.9.0 || >=21.1.0}

  '@eslint/js@9.18.0':
    resolution: {integrity: sha512-fK6L7rxcq6/z+AaQMtiFTkvbHkBLNlwyRxHpKawP0x3u9+NC6MQTnFW+AdpwC6gfHTW0051cokQgtTN2FqlxQA==}
    engines: {node: ^18.18.0 || ^20.9.0 || >=21.1.0}

  '@eslint/object-schema@2.1.5':
    resolution: {integrity: sha512-o0bhxnL89h5Bae5T318nFoFzGy+YE5i/gGkoPAgkmTVdRKTiv3p8JHevPiPaMwoloKfEiiaHlawCqaZMqRm+XQ==}
    engines: {node: ^18.18.0 || ^20.9.0 || >=21.1.0}

  '@eslint/plugin-kit@0.2.5':
    resolution: {integrity: sha512-lB05FkqEdUg2AA0xEbUz0SnkXT1LcCTa438W4IWTUh4hdOnVbQyOJ81OrDXsJk/LSiJHubgGEFoR5EHq1NsH1A==}
    engines: {node: ^18.18.0 || ^20.9.0 || >=21.1.0}

  '@floating-ui/core@1.6.9':
    resolution: {integrity: sha512-uMXCuQ3BItDUbAMhIXw7UPXRfAlOAvZzdK9BWpE60MCn+Svt3aLn9jsPTi/WNGlRUu2uI0v5S7JiIUsbsvh3fw==}

  '@floating-ui/dom@1.6.13':
    resolution: {integrity: sha512-umqzocjDgNRGTuO7Q8CU32dkHkECqI8ZdMZ5Swb6QAM0t5rnlrN3lGo1hdpscRd3WS8T6DKYK4ephgIH9iRh3w==}

  '@floating-ui/react-dom@2.1.2':
    resolution: {integrity: sha512-06okr5cgPzMNBy+Ycse2A6udMi4bqwW/zgBF/rwjcNqWkyr82Mcg8b0vjX8OJpZFy/FKjJmw6wV7t44kK6kW7A==}
    peerDependencies:
      react: '>=16.8.0'
      react-dom: '>=16.8.0'

  '@floating-ui/utils@0.2.9':
    resolution: {integrity: sha512-MDWhGtE+eHw5JW7lq4qhc5yRLS11ERl1c7Z6Xd0a58DozHES6EnNNwUWbMiG4J9Cgj053Bhk8zvlhFYKVhULwg==}

  '@humanfs/core@0.19.1':
    resolution: {integrity: sha512-5DyQ4+1JEUzejeK1JGICcideyfUbGixgS9jNgex5nqkW+cY7WZhxBigmieN5Qnw9ZosSNVC9KQKyb+GUaGyKUA==}
    engines: {node: '>=18.18.0'}

  '@humanfs/node@0.16.6':
    resolution: {integrity: sha512-YuI2ZHQL78Q5HbhDiBA1X4LmYdXCKCMQIfw0pw7piHJwyREFebJUvrQN4cMssyES6x+vfUbx1CIpaQUKYdQZOw==}
    engines: {node: '>=18.18.0'}

  '@humanwhocodes/module-importer@1.0.1':
    resolution: {integrity: sha512-bxveV4V8v5Yb4ncFTT3rPSgZBOpCkjfK0y4oVVVJwIuDVBRMDXrPyXRL988i5ap9m9bnyEEjWfm5WkBmtffLfA==}
    engines: {node: '>=12.22'}

  '@humanwhocodes/retry@0.3.1':
    resolution: {integrity: sha512-JBxkERygn7Bv/GbN5Rv8Ul6LVknS+5Bp6RgDC/O8gEBU/yeH5Ui5C/OlWrTb6qct7LjjfT6Re2NxB0ln0yYybA==}
    engines: {node: '>=18.18'}

  '@humanwhocodes/retry@0.4.1':
    resolution: {integrity: sha512-c7hNEllBlenFTHBky65mhq8WD2kbN9Q6gk0bTk8lSBvc554jpXSkST1iePudpt7+A/AQvuHs9EMqjHDXMY1lrA==}
    engines: {node: '>=18.18'}

  '@img/sharp-darwin-arm64@0.33.5':
    resolution: {integrity: sha512-UT4p+iz/2H4twwAoLCqfA9UH5pI6DggwKEGuaPy7nCVQ8ZsiY5PIcrRvD1DzuY3qYL07NtIQcWnBSY/heikIFQ==}
    engines: {node: ^18.17.0 || ^20.3.0 || >=21.0.0}
    cpu: [arm64]
    os: [darwin]

  '@img/sharp-darwin-x64@0.33.5':
    resolution: {integrity: sha512-fyHac4jIc1ANYGRDxtiqelIbdWkIuQaI84Mv45KvGRRxSAa7o7d1ZKAOBaYbnepLC1WqxfpimdeWfvqqSGwR2Q==}
    engines: {node: ^18.17.0 || ^20.3.0 || >=21.0.0}
    cpu: [x64]
    os: [darwin]

  '@img/sharp-libvips-darwin-arm64@1.0.4':
    resolution: {integrity: sha512-XblONe153h0O2zuFfTAbQYAX2JhYmDHeWikp1LM9Hul9gVPjFY427k6dFEcOL72O01QxQsWi761svJ/ev9xEDg==}
    cpu: [arm64]
    os: [darwin]

  '@img/sharp-libvips-darwin-x64@1.0.4':
    resolution: {integrity: sha512-xnGR8YuZYfJGmWPvmlunFaWJsb9T/AO2ykoP3Fz/0X5XV2aoYBPkX6xqCQvUTKKiLddarLaxpzNe+b1hjeWHAQ==}
    cpu: [x64]
    os: [darwin]

  '@img/sharp-libvips-linux-arm64@1.0.4':
    resolution: {integrity: sha512-9B+taZ8DlyyqzZQnoeIvDVR/2F4EbMepXMc/NdVbkzsJbzkUjhXv/70GQJ7tdLA4YJgNP25zukcxpX2/SueNrA==}
    cpu: [arm64]
    os: [linux]

  '@img/sharp-libvips-linux-arm@1.0.5':
    resolution: {integrity: sha512-gvcC4ACAOPRNATg/ov8/MnbxFDJqf/pDePbBnuBDcjsI8PssmjoKMAz4LtLaVi+OnSb5FK/yIOamqDwGmXW32g==}
    cpu: [arm]
    os: [linux]

  '@img/sharp-libvips-linux-s390x@1.0.4':
    resolution: {integrity: sha512-u7Wz6ntiSSgGSGcjZ55im6uvTrOxSIS8/dgoVMoiGE9I6JAfU50yH5BoDlYA1tcuGS7g/QNtetJnxA6QEsCVTA==}
    cpu: [s390x]
    os: [linux]

  '@img/sharp-libvips-linux-x64@1.0.4':
    resolution: {integrity: sha512-MmWmQ3iPFZr0Iev+BAgVMb3ZyC4KeFc3jFxnNbEPas60e1cIfevbtuyf9nDGIzOaW9PdnDciJm+wFFaTlj5xYw==}
    cpu: [x64]
    os: [linux]

  '@img/sharp-libvips-linuxmusl-arm64@1.0.4':
    resolution: {integrity: sha512-9Ti+BbTYDcsbp4wfYib8Ctm1ilkugkA/uscUn6UXK1ldpC1JjiXbLfFZtRlBhjPZ5o1NCLiDbg8fhUPKStHoTA==}
    cpu: [arm64]
    os: [linux]

  '@img/sharp-libvips-linuxmusl-x64@1.0.4':
    resolution: {integrity: sha512-viYN1KX9m+/hGkJtvYYp+CCLgnJXwiQB39damAO7WMdKWlIhmYTfHjwSbQeUK/20vY154mwezd9HflVFM1wVSw==}
    cpu: [x64]
    os: [linux]

  '@img/sharp-linux-arm64@0.33.5':
    resolution: {integrity: sha512-JMVv+AMRyGOHtO1RFBiJy/MBsgz0x4AWrT6QoEVVTyh1E39TrCUpTRI7mx9VksGX4awWASxqCYLCV4wBZHAYxA==}
    engines: {node: ^18.17.0 || ^20.3.0 || >=21.0.0}
    cpu: [arm64]
    os: [linux]

  '@img/sharp-linux-arm@0.33.5':
    resolution: {integrity: sha512-JTS1eldqZbJxjvKaAkxhZmBqPRGmxgu+qFKSInv8moZ2AmT5Yib3EQ1c6gp493HvrvV8QgdOXdyaIBrhvFhBMQ==}
    engines: {node: ^18.17.0 || ^20.3.0 || >=21.0.0}
    cpu: [arm]
    os: [linux]

  '@img/sharp-linux-s390x@0.33.5':
    resolution: {integrity: sha512-y/5PCd+mP4CA/sPDKl2961b+C9d+vPAveS33s6Z3zfASk2j5upL6fXVPZi7ztePZ5CuH+1kW8JtvxgbuXHRa4Q==}
    engines: {node: ^18.17.0 || ^20.3.0 || >=21.0.0}
    cpu: [s390x]
    os: [linux]

  '@img/sharp-linux-x64@0.33.5':
    resolution: {integrity: sha512-opC+Ok5pRNAzuvq1AG0ar+1owsu842/Ab+4qvU879ippJBHvyY5n2mxF1izXqkPYlGuP/M556uh53jRLJmzTWA==}
    engines: {node: ^18.17.0 || ^20.3.0 || >=21.0.0}
    cpu: [x64]
    os: [linux]

  '@img/sharp-linuxmusl-arm64@0.33.5':
    resolution: {integrity: sha512-XrHMZwGQGvJg2V/oRSUfSAfjfPxO+4DkiRh6p2AFjLQztWUuY/o8Mq0eMQVIY7HJ1CDQUJlxGGZRw1a5bqmd1g==}
    engines: {node: ^18.17.0 || ^20.3.0 || >=21.0.0}
    cpu: [arm64]
    os: [linux]

  '@img/sharp-linuxmusl-x64@0.33.5':
    resolution: {integrity: sha512-WT+d/cgqKkkKySYmqoZ8y3pxx7lx9vVejxW/W4DOFMYVSkErR+w7mf2u8m/y4+xHe7yY9DAXQMWQhpnMuFfScw==}
    engines: {node: ^18.17.0 || ^20.3.0 || >=21.0.0}
    cpu: [x64]
    os: [linux]

  '@img/sharp-wasm32@0.33.5':
    resolution: {integrity: sha512-ykUW4LVGaMcU9lu9thv85CbRMAwfeadCJHRsg2GmeRa/cJxsVY9Rbd57JcMxBkKHag5U/x7TSBpScF4U8ElVzg==}
    engines: {node: ^18.17.0 || ^20.3.0 || >=21.0.0}
    cpu: [wasm32]

  '@img/sharp-win32-ia32@0.33.5':
    resolution: {integrity: sha512-T36PblLaTwuVJ/zw/LaH0PdZkRz5rd3SmMHX8GSmR7vtNSP5Z6bQkExdSK7xGWyxLw4sUknBuugTelgw2faBbQ==}
    engines: {node: ^18.17.0 || ^20.3.0 || >=21.0.0}
    cpu: [ia32]
    os: [win32]

  '@img/sharp-win32-x64@0.33.5':
    resolution: {integrity: sha512-MpY/o8/8kj+EcnxwvrP4aTJSWw/aZ7JIGR4aBeZkZw5B7/Jn+tY9/VNwtcoGmdT7GfggGIU4kygOMSbYnOrAbg==}
    engines: {node: ^18.17.0 || ^20.3.0 || >=21.0.0}
    cpu: [x64]
    os: [win32]

  '@isaacs/cliui@8.0.2':
    resolution: {integrity: sha512-O8jcjabXaleOG9DQ0+ARXWZBTfnP4WNAqzuiJK7ll44AmxGKv/J2M4TPjxjY3znBCfvBXFzucm1twdyFybFqEA==}
    engines: {node: '>=12'}

  '@isaacs/fs-minipass@4.0.1':
    resolution: {integrity: sha512-wgm9Ehl2jpeqP3zw/7mo3kRHFp5MEDhqAdwy1fTGkHAwnkGOVsgpvQhL8B5n1qlb01jV3n/bI0ZfZp5lWA1k4w==}
    engines: {node: '>=18.0.0'}

  '@jridgewell/gen-mapping@0.3.8':
    resolution: {integrity: sha512-imAbBGkb+ebQyxKgzv5Hu2nmROxoDOXHh80evxdoXNOrvAnVx7zimzc1Oo5h9RlfV4vPXaE2iM5pOFbvOCClWA==}
    engines: {node: '>=6.0.0'}

  '@jridgewell/resolve-uri@3.1.2':
    resolution: {integrity: sha512-bRISgCIjP20/tbWSPWMEi54QVPRZExkuD9lJL+UIxUKtwVJA8wW1Trb1jMs1RFXo1CBTNZ/5hpC9QvmKWdopKw==}
    engines: {node: '>=6.0.0'}

  '@jridgewell/set-array@1.2.1':
    resolution: {integrity: sha512-R8gLRTZeyp03ymzP/6Lil/28tGeGEzhx1q2k703KGWRAI1VdvPIXdG70VJc2pAMw3NA6JKL5hhFu1sJX0Mnn/A==}
    engines: {node: '>=6.0.0'}

  '@jridgewell/sourcemap-codec@1.5.0':
    resolution: {integrity: sha512-gv3ZRaISU3fjPAgNsriBRqGWQL6quFx04YMPW/zD8XMLsU32mhCCbfbO6KZFLjvYpCZ8zyDEgqsgf+PwPaM7GQ==}

  '@jridgewell/trace-mapping@0.3.25':
    resolution: {integrity: sha512-vNk6aEwybGtawWmy/PzwnGDOjCkLWSD2wqvjGGAgOAwCGWySYXfYoxt00IJkTF+8Lb57DwOb3Aa0o9CApepiYQ==}

  '@next/env@15.1.5':
    resolution: {integrity: sha512-jg8ygVq99W3/XXb9Y6UQsritwhjc+qeiO7QrGZRYOfviyr/HcdnhdBQu4gbp2rBIh2ZyBYTBMWbPw3JSCb0GHw==}

  '@next/eslint-plugin-next@15.1.5':
    resolution: {integrity: sha512-3cCrXBybsqe94UxD6DBQCYCCiP9YohBMgZ5IzzPYHmPzj8oqNlhBii5b6o1HDDaRHdz2pVnSsAROCtrczy8O0g==}

  '@next/swc-darwin-arm64@15.1.5':
    resolution: {integrity: sha512-5ttHGE75Nw9/l5S8zR2xEwR8OHEqcpPym3idIMAZ2yo+Edk0W/Vf46jGqPOZDk+m/SJ+vYZDSuztzhVha8rcdA==}
    engines: {node: '>= 10'}
    cpu: [arm64]
    os: [darwin]

  '@next/swc-darwin-x64@15.1.5':
    resolution: {integrity: sha512-8YnZn7vDURUUTInfOcU5l0UWplZGBqUlzvqKKUFceM11SzfNEz7E28E1Arn4/FsOf90b1Nopboy7i7ufc4jXag==}
    engines: {node: '>= 10'}
    cpu: [x64]
    os: [darwin]

  '@next/swc-linux-arm64-gnu@15.1.5':
    resolution: {integrity: sha512-rDJC4ctlYbK27tCyFUhgIv8o7miHNlpCjb2XXfTLQszwAUOSbcMN9q2y3urSrrRCyGVOd9ZR9a4S45dRh6JF3A==}
    engines: {node: '>= 10'}
    cpu: [arm64]
    os: [linux]

  '@next/swc-linux-arm64-musl@15.1.5':
    resolution: {integrity: sha512-FG5RApf4Gu+J+pHUQxXPM81oORZrKBYKUaBTylEIQ6Lz17hKVDsLbSXInfXM0giclvXbyiLXjTv42sQMATmZ0A==}
    engines: {node: '>= 10'}
    cpu: [arm64]
    os: [linux]

  '@next/swc-linux-x64-gnu@15.1.5':
    resolution: {integrity: sha512-NX2Ar3BCquAOYpnoYNcKz14eH03XuF7SmSlPzTSSU4PJe7+gelAjxo3Y7F2m8+hLT8ZkkqElawBp7SWBdzwqQw==}
    engines: {node: '>= 10'}
    cpu: [x64]
    os: [linux]

  '@next/swc-linux-x64-musl@15.1.5':
    resolution: {integrity: sha512-EQgqMiNu3mrV5eQHOIgeuh6GB5UU57tu17iFnLfBEhYfiOfyK+vleYKh2dkRVkV6ayx3eSqbIYgE7J7na4hhcA==}
    engines: {node: '>= 10'}
    cpu: [x64]
    os: [linux]

  '@next/swc-win32-arm64-msvc@15.1.5':
    resolution: {integrity: sha512-HPULzqR/VqryQZbZME8HJE3jNFmTGcp+uRMHabFbQl63TtDPm+oCXAz3q8XyGv2AoihwNApVlur9Up7rXWRcjg==}
    engines: {node: '>= 10'}
    cpu: [arm64]
    os: [win32]

  '@next/swc-win32-x64-msvc@15.1.5':
    resolution: {integrity: sha512-n74fUb/Ka1dZSVYfjwQ+nSJ+ifUff7jGurFcTuJNKZmI62FFOxQXUYit/uZXPTj2cirm1rvGWHG2GhbSol5Ikw==}
    engines: {node: '>= 10'}
    cpu: [x64]
    os: [win32]

  '@nodelib/fs.scandir@2.1.5':
    resolution: {integrity: sha512-vq24Bq3ym5HEQm2NKCr3yXDwjc7vTsEThRDnkp2DK9p1uqLR+DHurm/NOTo0KG7HYHU7eppKZj3MyqYuMBf62g==}
    engines: {node: '>= 8'}

  '@nodelib/fs.stat@2.0.5':
    resolution: {integrity: sha512-RkhPPp2zrqDAQA/2jNhnztcPAlv64XdhIp7a7454A5ovI7Bukxgt7MX7udwAu3zg1DcpPU0rz3VV1SeaqvY4+A==}
    engines: {node: '>= 8'}

  '@nodelib/fs.walk@1.2.8':
    resolution: {integrity: sha512-oGB+UxlgWcgQkgwo8GcEGwemoTFt3FIO9ababBmaGwXIoBKZ+GTy0pP185beGg7Llih/NSHSV2XAs1lnznocSg==}
    engines: {node: '>= 8'}

  '@nolyfill/is-core-module@1.0.39':
    resolution: {integrity: sha512-nn5ozdjYQpUCZlWGuxcJY/KpxkWQs4DcbMCmKojjyrYDEAGy4Ce19NN4v5MduafTwJlbKc99UA8YhSVqq9yPZA==}
    engines: {node: '>=12.4.0'}

  '@pkgjs/parseargs@0.11.0':
    resolution: {integrity: sha512-+1VkjdD0QBLPodGrJUeqarH8VAIvQODIbwh9XpP5Syisf7YoQgsJKPNFoqqLQlu+VQ/tVSshMR6loPMn8U+dPg==}
    engines: {node: '>=14'}

  '@radix-ui/number@1.1.0':
    resolution: {integrity: sha512-V3gRzhVNU1ldS5XhAPTom1fOIo4ccrjjJgmE+LI2h/WaFpHmx0MQApT+KZHnx8abG6Avtfcz4WoEciMnpFT3HQ==}

  '@radix-ui/primitive@1.1.1':
    resolution: {integrity: sha512-SJ31y+Q/zAyShtXJc8x83i9TYdbAfHZ++tUZnvjJJqFjzsdUnKsxPL6IEtBlxKkU7yzer//GQtZSV4GbldL3YA==}

  '@radix-ui/react-arrow@1.1.2':
    resolution: {integrity: sha512-G+KcpzXHq24iH0uGG/pF8LyzpFJYGD4RfLjCIBfGdSLXvjLHST31RUiRVrupIBMvIppMgSzQ6l66iAxl03tdlg==}
    peerDependencies:
      '@types/react': '*'
      '@types/react-dom': '*'
      react: ^16.8 || ^17.0 || ^18.0 || ^19.0 || ^19.0.0-rc
      react-dom: ^16.8 || ^17.0 || ^18.0 || ^19.0 || ^19.0.0-rc
    peerDependenciesMeta:
      '@types/react':
        optional: true
      '@types/react-dom':
        optional: true

  '@radix-ui/react-checkbox@1.1.4':
    resolution: {integrity: sha512-wP0CPAHq+P5I4INKe3hJrIa1WoNqqrejzW+zoU0rOvo1b9gDEJJFl2rYfO1PYJUQCc2H1WZxIJmyv9BS8i5fLw==}
    peerDependencies:
      '@types/react': '*'
      '@types/react-dom': '*'
      react: ^16.8 || ^17.0 || ^18.0 || ^19.0 || ^19.0.0-rc
      react-dom: ^16.8 || ^17.0 || ^18.0 || ^19.0 || ^19.0.0-rc
    peerDependenciesMeta:
      '@types/react':
        optional: true
      '@types/react-dom':
        optional: true

  '@radix-ui/react-collection@1.1.1':
    resolution: {integrity: sha512-LwT3pSho9Dljg+wY2KN2mrrh6y3qELfftINERIzBUO9e0N+t0oMTyn3k9iv+ZqgrwGkRnLpNJrsMv9BZlt2yuA==}
    peerDependencies:
      '@types/react': '*'
      '@types/react-dom': '*'
      react: ^16.8 || ^17.0 || ^18.0 || ^19.0 || ^19.0.0-rc
      react-dom: ^16.8 || ^17.0 || ^18.0 || ^19.0 || ^19.0.0-rc
    peerDependenciesMeta:
      '@types/react':
        optional: true
      '@types/react-dom':
        optional: true

  '@radix-ui/react-collection@1.1.2':
    resolution: {integrity: sha512-9z54IEKRxIa9VityapoEYMuByaG42iSy1ZXlY2KcuLSEtq8x4987/N6m15ppoMffgZX72gER2uHe1D9Y6Unlcw==}
    peerDependencies:
      '@types/react': '*'
      '@types/react-dom': '*'
      react: ^16.8 || ^17.0 || ^18.0 || ^19.0 || ^19.0.0-rc
      react-dom: ^16.8 || ^17.0 || ^18.0 || ^19.0 || ^19.0.0-rc
    peerDependenciesMeta:
      '@types/react':
        optional: true
      '@types/react-dom':
        optional: true

  '@radix-ui/react-compose-refs@1.1.1':
    resolution: {integrity: sha512-Y9VzoRDSJtgFMUCoiZBDVo084VQ5hfpXxVE+NgkdNsjiDBByiImMZKKhxMwCbdHvhlENG6a833CbFkOQvTricw==}
    peerDependencies:
      '@types/react': '*'
      react: ^16.8 || ^17.0 || ^18.0 || ^19.0 || ^19.0.0-rc
    peerDependenciesMeta:
      '@types/react':
        optional: true

  '@radix-ui/react-context@1.1.1':
    resolution: {integrity: sha512-UASk9zi+crv9WteK/NU4PLvOoL3OuE6BWVKNF6hPRBtYBDXQ2u5iu3O59zUlJiTVvkyuycnqrztsHVJwcK9K+Q==}
    peerDependencies:
      '@types/react': '*'
      react: ^16.8 || ^17.0 || ^18.0 || ^19.0 || ^19.0.0-rc
    peerDependenciesMeta:
      '@types/react':
        optional: true

  '@radix-ui/react-dialog@1.1.6':
    resolution: {integrity: sha512-/IVhJV5AceX620DUJ4uYVMymzsipdKBzo3edo+omeskCKGm9FRHM0ebIdbPnlQVJqyuHbuBltQUOG2mOTq2IYw==}
    peerDependencies:
      '@types/react': '*'
      '@types/react-dom': '*'
      react: ^16.8 || ^17.0 || ^18.0 || ^19.0 || ^19.0.0-rc
      react-dom: ^16.8 || ^17.0 || ^18.0 || ^19.0 || ^19.0.0-rc
    peerDependenciesMeta:
      '@types/react':
        optional: true
      '@types/react-dom':
        optional: true

  '@radix-ui/react-direction@1.1.0':
    resolution: {integrity: sha512-BUuBvgThEiAXh2DWu93XsT+a3aWrGqolGlqqw5VU1kG7p/ZH2cuDlM1sRLNnY3QcBS69UIz2mcKhMxDsdewhjg==}
    peerDependencies:
      '@types/react': '*'
      react: ^16.8 || ^17.0 || ^18.0 || ^19.0 || ^19.0.0-rc
    peerDependenciesMeta:
      '@types/react':
        optional: true

  '@radix-ui/react-dismissable-layer@1.1.5':
    resolution: {integrity: sha512-E4TywXY6UsXNRhFrECa5HAvE5/4BFcGyfTyK36gP+pAW1ed7UTK4vKwdr53gAJYwqbfCWC6ATvJa3J3R/9+Qrg==}
    peerDependencies:
      '@types/react': '*'
      '@types/react-dom': '*'
      react: ^16.8 || ^17.0 || ^18.0 || ^19.0 || ^19.0.0-rc
      react-dom: ^16.8 || ^17.0 || ^18.0 || ^19.0 || ^19.0.0-rc
    peerDependenciesMeta:
      '@types/react':
        optional: true
      '@types/react-dom':
        optional: true

  '@radix-ui/react-dropdown-menu@2.1.6':
    resolution: {integrity: sha512-no3X7V5fD487wab/ZYSHXq3H37u4NVeLDKI/Ks724X/eEFSSEFYZxWgsIlr1UBeEyDaM29HM5x9p1Nv8DuTYPA==}
    peerDependencies:
      '@types/react': '*'
      '@types/react-dom': '*'
      react: ^16.8 || ^17.0 || ^18.0 || ^19.0 || ^19.0.0-rc
      react-dom: ^16.8 || ^17.0 || ^18.0 || ^19.0 || ^19.0.0-rc
    peerDependenciesMeta:
      '@types/react':
        optional: true
      '@types/react-dom':
        optional: true

  '@radix-ui/react-focus-guards@1.1.1':
    resolution: {integrity: sha512-pSIwfrT1a6sIoDASCSpFwOasEwKTZWDw/iBdtnqKO7v6FeOzYJ7U53cPzYFVR3geGGXgVHaH+CdngrrAzqUGxg==}
    peerDependencies:
      '@types/react': '*'
      react: ^16.8 || ^17.0 || ^18.0 || ^19.0 || ^19.0.0-rc
    peerDependenciesMeta:
      '@types/react':
        optional: true

  '@radix-ui/react-focus-scope@1.1.2':
    resolution: {integrity: sha512-zxwE80FCU7lcXUGWkdt6XpTTCKPitG1XKOwViTxHVKIJhZl9MvIl2dVHeZENCWD9+EdWv05wlaEkRXUykU27RA==}
    peerDependencies:
      '@types/react': '*'
      '@types/react-dom': '*'
      react: ^16.8 || ^17.0 || ^18.0 || ^19.0 || ^19.0.0-rc
      react-dom: ^16.8 || ^17.0 || ^18.0 || ^19.0 || ^19.0.0-rc
    peerDependenciesMeta:
      '@types/react':
        optional: true
      '@types/react-dom':
        optional: true

  '@radix-ui/react-id@1.1.0':
    resolution: {integrity: sha512-EJUrI8yYh7WOjNOqpoJaf1jlFIH2LvtgAl+YcFqNCa+4hj64ZXmPkAKOFs/ukjz3byN6bdb/AVUqHkI8/uWWMA==}
    peerDependencies:
      '@types/react': '*'
      react: ^16.8 || ^17.0 || ^18.0 || ^19.0 || ^19.0.0-rc
    peerDependenciesMeta:
      '@types/react':
        optional: true

  '@radix-ui/react-label@2.1.2':
    resolution: {integrity: sha512-zo1uGMTaNlHehDyFQcDZXRJhUPDuukcnHz0/jnrup0JA6qL+AFpAnty+7VKa9esuU5xTblAZzTGYJKSKaBxBhw==}
    peerDependencies:
      '@types/react': '*'
      '@types/react-dom': '*'
      react: ^16.8 || ^17.0 || ^18.0 || ^19.0 || ^19.0.0-rc
      react-dom: ^16.8 || ^17.0 || ^18.0 || ^19.0 || ^19.0.0-rc
    peerDependenciesMeta:
      '@types/react':
        optional: true
      '@types/react-dom':
        optional: true

  '@radix-ui/react-menu@2.1.6':
    resolution: {integrity: sha512-tBBb5CXDJW3t2mo9WlO7r6GTmWV0F0uzHZVFmlRmYpiSK1CDU5IKojP1pm7oknpBOrFZx/YgBRW9oorPO2S/Lg==}
    peerDependencies:
      '@types/react': '*'
      '@types/react-dom': '*'
      react: ^16.8 || ^17.0 || ^18.0 || ^19.0 || ^19.0.0-rc
      react-dom: ^16.8 || ^17.0 || ^18.0 || ^19.0 || ^19.0.0-rc
    peerDependenciesMeta:
      '@types/react':
        optional: true
      '@types/react-dom':
        optional: true

  '@radix-ui/react-popover@1.1.6':
    resolution: {integrity: sha512-NQouW0x4/GnkFJ/pRqsIS3rM/k97VzKnVb2jB7Gq7VEGPy5g7uNV1ykySFt7eWSp3i2uSGFwaJcvIRJBAHmmFg==}
    peerDependencies:
      '@types/react': '*'
      '@types/react-dom': '*'
      react: ^16.8 || ^17.0 || ^18.0 || ^19.0 || ^19.0.0-rc
      react-dom: ^16.8 || ^17.0 || ^18.0 || ^19.0 || ^19.0.0-rc
    peerDependenciesMeta:
      '@types/react':
        optional: true
      '@types/react-dom':
        optional: true

  '@radix-ui/react-popper@1.2.2':
    resolution: {integrity: sha512-Rvqc3nOpwseCyj/rgjlJDYAgyfw7OC1tTkKn2ivhaMGcYt8FSBlahHOZak2i3QwkRXUXgGgzeEe2RuqeEHuHgA==}
    peerDependencies:
      '@types/react': '*'
      '@types/react-dom': '*'
      react: ^16.8 || ^17.0 || ^18.0 || ^19.0 || ^19.0.0-rc
      react-dom: ^16.8 || ^17.0 || ^18.0 || ^19.0 || ^19.0.0-rc
    peerDependenciesMeta:
      '@types/react':
        optional: true
      '@types/react-dom':
        optional: true

  '@radix-ui/react-portal@1.1.4':
    resolution: {integrity: sha512-sn2O9k1rPFYVyKd5LAJfo96JlSGVFpa1fS6UuBJfrZadudiw5tAmru+n1x7aMRQ84qDM71Zh1+SzK5QwU0tJfA==}
    peerDependencies:
      '@types/react': '*'
      '@types/react-dom': '*'
      react: ^16.8 || ^17.0 || ^18.0 || ^19.0 || ^19.0.0-rc
      react-dom: ^16.8 || ^17.0 || ^18.0 || ^19.0 || ^19.0.0-rc
    peerDependenciesMeta:
      '@types/react':
        optional: true
      '@types/react-dom':
        optional: true

  '@radix-ui/react-presence@1.1.2':
    resolution: {integrity: sha512-18TFr80t5EVgL9x1SwF/YGtfG+l0BS0PRAlCWBDoBEiDQjeKgnNZRVJp/oVBl24sr3Gbfwc/Qpj4OcWTQMsAEg==}
    peerDependencies:
      '@types/react': '*'
      '@types/react-dom': '*'
      react: ^16.8 || ^17.0 || ^18.0 || ^19.0 || ^19.0.0-rc
      react-dom: ^16.8 || ^17.0 || ^18.0 || ^19.0 || ^19.0.0-rc
    peerDependenciesMeta:
      '@types/react':
        optional: true
      '@types/react-dom':
        optional: true

  '@radix-ui/react-primitive@2.0.1':
    resolution: {integrity: sha512-sHCWTtxwNn3L3fH8qAfnF3WbUZycW93SM1j3NFDzXBiz8D6F5UTTy8G1+WFEaiCdvCVRJWj6N2R4Xq6HdiHmDg==}
    peerDependencies:
      '@types/react': '*'
      '@types/react-dom': '*'
      react: ^16.8 || ^17.0 || ^18.0 || ^19.0 || ^19.0.0-rc
      react-dom: ^16.8 || ^17.0 || ^18.0 || ^19.0 || ^19.0.0-rc
    peerDependenciesMeta:
      '@types/react':
        optional: true
      '@types/react-dom':
        optional: true

  '@radix-ui/react-primitive@2.0.2':
    resolution: {integrity: sha512-Ec/0d38EIuvDF+GZjcMU/Ze6MxntVJYO/fRlCPhCaVUyPY9WTalHJw54tp9sXeJo3tlShWpy41vQRgLRGOuz+w==}
    peerDependencies:
      '@types/react': '*'
      '@types/react-dom': '*'
      react: ^16.8 || ^17.0 || ^18.0 || ^19.0 || ^19.0.0-rc
      react-dom: ^16.8 || ^17.0 || ^18.0 || ^19.0 || ^19.0.0-rc
    peerDependenciesMeta:
      '@types/react':
        optional: true
      '@types/react-dom':
        optional: true

  '@radix-ui/react-roving-focus@1.1.1':
    resolution: {integrity: sha512-QE1RoxPGJ/Nm8Qmk0PxP8ojmoaS67i0s7hVssS7KuI2FQoc/uzVlZsqKfQvxPE6D8hICCPHJ4D88zNhT3OOmkw==}
    peerDependencies:
      '@types/react': '*'
      '@types/react-dom': '*'
      react: ^16.8 || ^17.0 || ^18.0 || ^19.0 || ^19.0.0-rc
      react-dom: ^16.8 || ^17.0 || ^18.0 || ^19.0 || ^19.0.0-rc
    peerDependenciesMeta:
      '@types/react':
        optional: true
      '@types/react-dom':
        optional: true

  '@radix-ui/react-roving-focus@1.1.2':
    resolution: {integrity: sha512-zgMQWkNO169GtGqRvYrzb0Zf8NhMHS2DuEB/TiEmVnpr5OqPU3i8lfbxaAmC2J/KYuIQxyoQQ6DxepyXp61/xw==}
    peerDependencies:
      '@types/react': '*'
      '@types/react-dom': '*'
      react: ^16.8 || ^17.0 || ^18.0 || ^19.0 || ^19.0.0-rc
      react-dom: ^16.8 || ^17.0 || ^18.0 || ^19.0 || ^19.0.0-rc
    peerDependenciesMeta:
      '@types/react':
        optional: true
      '@types/react-dom':
        optional: true

  '@radix-ui/react-scroll-area@1.2.3':
    resolution: {integrity: sha512-l7+NNBfBYYJa9tNqVcP2AGvxdE3lmE6kFTBXdvHgUaZuy+4wGCL1Cl2AfaR7RKyimj7lZURGLwFO59k4eBnDJQ==}
    peerDependencies:
      '@types/react': '*'
      '@types/react-dom': '*'
      react: ^16.8 || ^17.0 || ^18.0 || ^19.0 || ^19.0.0-rc
      react-dom: ^16.8 || ^17.0 || ^18.0 || ^19.0 || ^19.0.0-rc
    peerDependenciesMeta:
      '@types/react':
        optional: true
      '@types/react-dom':
        optional: true

  '@radix-ui/react-select@2.1.6':
    resolution: {integrity: sha512-T6ajELxRvTuAMWH0YmRJ1qez+x4/7Nq7QIx7zJ0VK3qaEWdnWpNbEDnmWldG1zBDwqrLy5aLMUWcoGirVj5kMg==}
    peerDependencies:
      '@types/react': '*'
      '@types/react-dom': '*'
      react: ^16.8 || ^17.0 || ^18.0 || ^19.0 || ^19.0.0-rc
      react-dom: ^16.8 || ^17.0 || ^18.0 || ^19.0 || ^19.0.0-rc
    peerDependenciesMeta:
      '@types/react':
        optional: true
      '@types/react-dom':
        optional: true

  '@radix-ui/react-slot@1.1.1':
    resolution: {integrity: sha512-RApLLOcINYJA+dMVbOju7MYv1Mb2EBp2nH4HdDzXTSyaR5optlm6Otrz1euW3HbdOR8UmmFK06TD+A9frYWv+g==}
    peerDependencies:
      '@types/react': '*'
      react: ^16.8 || ^17.0 || ^18.0 || ^19.0 || ^19.0.0-rc
    peerDependenciesMeta:
      '@types/react':
        optional: true

  '@radix-ui/react-slot@1.1.2':
    resolution: {integrity: sha512-YAKxaiGsSQJ38VzKH86/BPRC4rh+b1Jpa+JneA5LRE7skmLPNAyeG8kPJj/oo4STLvlrs8vkf/iYyc3A5stYCQ==}
    peerDependencies:
      '@types/react': '*'
      react: ^16.8 || ^17.0 || ^18.0 || ^19.0 || ^19.0.0-rc
    peerDependenciesMeta:
      '@types/react':
        optional: true

  '@radix-ui/react-tabs@1.1.2':
    resolution: {integrity: sha512-9u/tQJMcC2aGq7KXpGivMm1mgq7oRJKXphDwdypPd/j21j/2znamPU8WkXgnhUaTrSFNIt8XhOyCAupg8/GbwQ==}
    peerDependencies:
      '@types/react': '*'
      '@types/react-dom': '*'
      react: ^16.8 || ^17.0 || ^18.0 || ^19.0 || ^19.0.0-rc
      react-dom: ^16.8 || ^17.0 || ^18.0 || ^19.0 || ^19.0.0-rc
    peerDependenciesMeta:
      '@types/react':
        optional: true
      '@types/react-dom':
        optional: true

  '@radix-ui/react-toast@1.2.6':
    resolution: {integrity: sha512-gN4dpuIVKEgpLn1z5FhzT9mYRUitbfZq9XqN/7kkBMUgFTzTG8x/KszWJugJXHcwxckY8xcKDZPz7kG3o6DsUA==}
    peerDependencies:
      '@types/react': '*'
      '@types/react-dom': '*'
      react: ^16.8 || ^17.0 || ^18.0 || ^19.0 || ^19.0.0-rc
      react-dom: ^16.8 || ^17.0 || ^18.0 || ^19.0 || ^19.0.0-rc
    peerDependenciesMeta:
      '@types/react':
        optional: true
      '@types/react-dom':
        optional: true

  '@radix-ui/react-tooltip@1.1.8':
    resolution: {integrity: sha512-YAA2cu48EkJZdAMHC0dqo9kialOcRStbtiY4nJPaht7Ptrhcvpo+eDChaM6BIs8kL6a8Z5l5poiqLnXcNduOkA==}
    peerDependencies:
      '@types/react': '*'
      '@types/react-dom': '*'
      react: ^16.8 || ^17.0 || ^18.0 || ^19.0 || ^19.0.0-rc
      react-dom: ^16.8 || ^17.0 || ^18.0 || ^19.0 || ^19.0.0-rc
    peerDependenciesMeta:
      '@types/react':
        optional: true
      '@types/react-dom':
        optional: true

  '@radix-ui/react-use-callback-ref@1.1.0':
    resolution: {integrity: sha512-CasTfvsy+frcFkbXtSJ2Zu9JHpN8TYKxkgJGWbjiZhFivxaeW7rMeZt7QELGVLaYVfFMsKHjb7Ak0nMEe+2Vfw==}
    peerDependencies:
      '@types/react': '*'
      react: ^16.8 || ^17.0 || ^18.0 || ^19.0 || ^19.0.0-rc
    peerDependenciesMeta:
      '@types/react':
        optional: true

  '@radix-ui/react-use-controllable-state@1.1.0':
    resolution: {integrity: sha512-MtfMVJiSr2NjzS0Aa90NPTnvTSg6C/JLCV7ma0W6+OMV78vd8OyRpID+Ng9LxzsPbLeuBnWBA1Nq30AtBIDChw==}
    peerDependencies:
      '@types/react': '*'
      react: ^16.8 || ^17.0 || ^18.0 || ^19.0 || ^19.0.0-rc
    peerDependenciesMeta:
      '@types/react':
        optional: true

  '@radix-ui/react-use-escape-keydown@1.1.0':
    resolution: {integrity: sha512-L7vwWlR1kTTQ3oh7g1O0CBF3YCyyTj8NmhLR+phShpyA50HCfBFKVJTpshm9PzLiKmehsrQzTYTpX9HvmC9rhw==}
    peerDependencies:
      '@types/react': '*'
      react: ^16.8 || ^17.0 || ^18.0 || ^19.0 || ^19.0.0-rc
    peerDependenciesMeta:
      '@types/react':
        optional: true

  '@radix-ui/react-use-layout-effect@1.1.0':
    resolution: {integrity: sha512-+FPE0rOdziWSrH9athwI1R0HDVbWlEhd+FR+aSDk4uWGmSJ9Z54sdZVDQPZAinJhJXwfT+qnj969mCsT2gfm5w==}
    peerDependencies:
      '@types/react': '*'
      react: ^16.8 || ^17.0 || ^18.0 || ^19.0 || ^19.0.0-rc
    peerDependenciesMeta:
      '@types/react':
        optional: true

  '@radix-ui/react-use-previous@1.1.0':
    resolution: {integrity: sha512-Z/e78qg2YFnnXcW88A4JmTtm4ADckLno6F7OXotmkQfeuCVaKuYzqAATPhVzl3delXE7CxIV8shofPn3jPc5Og==}
    peerDependencies:
      '@types/react': '*'
      react: ^16.8 || ^17.0 || ^18.0 || ^19.0 || ^19.0.0-rc
    peerDependenciesMeta:
      '@types/react':
        optional: true

  '@radix-ui/react-use-rect@1.1.0':
    resolution: {integrity: sha512-0Fmkebhr6PiseyZlYAOtLS+nb7jLmpqTrJyv61Pe68MKYW6OWdRE2kI70TaYY27u7H0lajqM3hSMMLFq18Z7nQ==}
    peerDependencies:
      '@types/react': '*'
      react: ^16.8 || ^17.0 || ^18.0 || ^19.0 || ^19.0.0-rc
    peerDependenciesMeta:
      '@types/react':
        optional: true

  '@radix-ui/react-use-size@1.1.0':
    resolution: {integrity: sha512-XW3/vWuIXHa+2Uwcc2ABSfcCledmXhhQPlGbfcRXbiUQI5Icjcg19BGCZVKKInYbvUCut/ufbbLLPFC5cbb1hw==}
    peerDependencies:
      '@types/react': '*'
      react: ^16.8 || ^17.0 || ^18.0 || ^19.0 || ^19.0.0-rc
    peerDependenciesMeta:
      '@types/react':
        optional: true

  '@radix-ui/react-visually-hidden@1.1.2':
    resolution: {integrity: sha512-1SzA4ns2M1aRlvxErqhLHsBHoS5eI5UUcI2awAMgGUp4LoaoWOKYmvqDY2s/tltuPkh3Yk77YF/r3IRj+Amx4Q==}
    peerDependencies:
      '@types/react': '*'
      '@types/react-dom': '*'
      react: ^16.8 || ^17.0 || ^18.0 || ^19.0 || ^19.0.0-rc
      react-dom: ^16.8 || ^17.0 || ^18.0 || ^19.0 || ^19.0.0-rc
    peerDependenciesMeta:
      '@types/react':
        optional: true
      '@types/react-dom':
        optional: true

  '@radix-ui/rect@1.1.0':
    resolution: {integrity: sha512-A9+lCBZoaMJlVKcRBz2YByCG+Cp2t6nAnMnNba+XiWxnj6r4JUFqfsgwocMBZU9LPtdxC6wB56ySYpc7LQIoJg==}

  '@rtsao/scc@1.1.0':
    resolution: {integrity: sha512-zt6OdqaDoOnJ1ZYsCYGt9YmWzDXl4vQdKTyJev62gFhRGKdx7mcT54V9KIjg+d2wi9EXsPvAPKe7i7WjfVWB8g==}

  '@rushstack/eslint-patch@1.10.5':
    resolution: {integrity: sha512-kkKUDVlII2DQiKy7UstOR1ErJP8kUKAQ4oa+SQtM0K+lPdmmjj0YnnxBgtTVYH7mUKtbsxeFC9y0AmK7Yb78/A==}

  '@supabase/auth-js@2.67.3':
    resolution: {integrity: sha512-NJDaW8yXs49xMvWVOkSIr8j46jf+tYHV0wHhrwOaLLMZSFO4g6kKAf+MfzQ2RaD06OCUkUHIzctLAxjTgEVpzw==}

  '@supabase/functions-js@2.4.4':
    resolution: {integrity: sha512-WL2p6r4AXNGwop7iwvul2BvOtuJ1YQy8EbOd0dhG1oN1q8el/BIRSFCFnWAMM/vJJlHWLi4ad22sKbKr9mvjoA==}

  '@supabase/node-fetch@2.6.15':
    resolution: {integrity: sha512-1ibVeYUacxWYi9i0cf5efil6adJ9WRyZBLivgjs+AUpewx1F3xPi7gLgaASI2SmIQxPoCEjAsLAzKPgMJVgOUQ==}
    engines: {node: 4.x || >=6.0.0}

  '@supabase/postgrest-js@1.18.1':
    resolution: {integrity: sha512-dWDnoC0MoDHKhaEOrsEKTadWQcBNknZVQcSgNE/Q2wXh05mhCL1ut/jthRUrSbYcqIw/CEjhaeIPp7dLarT0bg==}

  '@supabase/realtime-js@2.11.2':
    resolution: {integrity: sha512-u/XeuL2Y0QEhXSoIPZZwR6wMXgB+RQbJzG9VErA3VghVt7uRfSVsjeqd7m5GhX3JR6dM/WRmLbVR8URpDWG4+w==}

  '@supabase/storage-js@2.7.1':
    resolution: {integrity: sha512-asYHcyDR1fKqrMpytAS1zjyEfvxuOIp1CIXX7ji4lHHcJKqyk+sLl/Vxgm4sN6u8zvuUtae9e4kDxQP2qrwWBA==}

  '@supabase/supabase-js@2.48.1':
    resolution: {integrity: sha512-VMD+CYk/KxfwGbI4fqwSUVA7CLr1izXpqfFerhnYPSi6LEKD8GoR4kuO5Cc8a+N43LnfSQwLJu4kVm2e4etEmA==}

  '@swc/counter@0.1.3':
    resolution: {integrity: sha512-e2BR4lsJkkRlKZ/qCHPw9ZaSxc0MVUd7gtbtaB7aMvHeJVYe8sOB8DBZkP2DtISHGSku9sCK6T6cnY0CtXrOCQ==}

  '@swc/helpers@0.5.15':
    resolution: {integrity: sha512-JQ5TuMi45Owi4/BIMAJBoSQoOJu12oOk/gADqlcUL9JEdHB8vyjUSsxqeNXnmXHjYKMi2WcYtezGEEhqUI/E2g==}

  '@tailwindcss/typography@0.5.16':
    resolution: {integrity: sha512-0wDLwCVF5V3x3b1SGXPCDcdsbDHMBe+lkFzBRaHeLvNi+nrrnZ1lA18u+OTWO8iSWU2GxUOCvlXtDuqftc1oiA==}
    peerDependencies:
      tailwindcss: '>=3.0.0 || insiders || >=4.0.0-alpha.20 || >=4.0.0-beta.1'

  '@tanstack/query-core@5.66.0':
    resolution: {integrity: sha512-J+JeBtthiKxrpzUu7rfIPDzhscXF2p5zE/hVdrqkACBP8Yu0M96mwJ5m/8cPPYQE9aRNvXztXHlNwIh4FEeMZw==}

  '@tanstack/react-query@5.66.0':
    resolution: {integrity: sha512-z3sYixFQJe8hndFnXgWu7C79ctL+pI0KAelYyW+khaNJ1m22lWrhJU2QrsTcRKMuVPtoZvfBYrTStIdKo+x0Xw==}
    peerDependencies:
      react: ^18 || ^19

  '@tanstack/react-table@8.21.2':
    resolution: {integrity: sha512-11tNlEDTdIhMJba2RBH+ecJ9l1zgS2kjmexDPAraulc8jeNA4xocSNeyzextT0XJyASil4XsCYlJmf5jEWAtYg==}
    engines: {node: '>=12'}
    peerDependencies:
      react: '>=16.8'
      react-dom: '>=16.8'

  '@tanstack/react-virtual@3.13.2':
    resolution: {integrity: sha512-LceSUgABBKF6HSsHK2ZqHzQ37IKV/jlaWbHm+NyTa3/WNb/JZVcThDuTainf+PixltOOcFCYXwxbLpOX9sCx+g==}
    peerDependencies:
      react: ^16.8.0 || ^17.0.0 || ^18.0.0 || ^19.0.0
      react-dom: ^16.8.0 || ^17.0.0 || ^18.0.0 || ^19.0.0

  '@tanstack/table-core@8.21.2':
    resolution: {integrity: sha512-uvXk/U4cBiFMxt+p9/G7yUWI/UbHYbyghLCjlpWZ3mLeIZiUBSKcUnw9UnKkdRz7Z/N4UBuFLWQdJCjUe7HjvA==}
    engines: {node: '>=12'}

  '@tanstack/virtual-core@3.13.2':
    resolution: {integrity: sha512-Qzz4EgzMbO5gKrmqUondCjiHcuu4B1ftHb0pjCut661lXZdGoHeze9f/M8iwsK1t5LGR6aNuNGU7mxkowaW6RQ==}

  '@types/d3-array@3.2.1':
    resolution: {integrity: sha512-Y2Jn2idRrLzUfAKV2LyRImR+y4oa2AntrgID95SHJxuMUrkNXmanDSed71sRNZysveJVt1hLLemQZIady0FpEg==}

  '@types/d3-color@3.1.3':
    resolution: {integrity: sha512-iO90scth9WAbmgv7ogoq57O9YpKmFBbmoEoCHDB2xMBY0+/KVrqAaCDyCE16dUspeOvIxFFRI+0sEtqDqy2b4A==}

  '@types/d3-ease@3.0.2':
    resolution: {integrity: sha512-NcV1JjO5oDzoK26oMzbILE6HW7uVXOHLQvHshBUW4UMdZGfiY6v5BeQwh9a9tCzv+CeefZQHJt5SRgK154RtiA==}

  '@types/d3-interpolate@3.0.4':
    resolution: {integrity: sha512-mgLPETlrpVV1YRJIglr4Ez47g7Yxjl1lj7YKsiMCb27VJH9W8NVM6Bb9d8kkpG/uAQS5AmbA48q2IAolKKo1MA==}

  '@types/d3-path@3.1.0':
    resolution: {integrity: sha512-P2dlU/q51fkOc/Gfl3Ul9kicV7l+ra934qBFXCFhrZMOL6du1TM0pm1ThYvENukyOn5h9v+yMJ9Fn5JK4QozrQ==}

  '@types/d3-scale@4.0.8':
    resolution: {integrity: sha512-gkK1VVTr5iNiYJ7vWDI+yUFFlszhNMtVeneJ6lUTKPjprsvLLI9/tgEGiXJOnlINJA8FyA88gfnQsHbybVZrYQ==}

  '@types/d3-shape@3.1.7':
    resolution: {integrity: sha512-VLvUQ33C+3J+8p+Daf+nYSOsjB4GXp19/S/aGo60m9h1v6XaxjiT82lKVWJCfzhtuZ3yD7i/TPeC/fuKLLOSmg==}

  '@types/d3-time@3.0.4':
    resolution: {integrity: sha512-yuzZug1nkAAaBlBBikKZTgzCeA+k1uy4ZFwWANOfKw5z5LRhV0gNA7gNkKm7HoK+HRN0wX3EkxGk0fpbWhmB7g==}

  '@types/d3-timer@3.0.2':
    resolution: {integrity: sha512-Ps3T8E8dZDam6fUyNiMkekK3XUsaUEik+idO9/YjPtfj2qruF8tFBXS7XhtE4iIXBLxhmLjP3SXpLhVf21I9Lw==}

  '@types/debug@4.1.12':
    resolution: {integrity: sha512-vIChWdVG3LG1SMxEvI/AK+FWJthlrqlTu7fbrlywTkkaONwk/UAGaULXRlf8vkzFBLVm0zkMdCquhL5aOjhXPQ==}

  '@types/estree-jsx@1.0.5':
    resolution: {integrity: sha512-52CcUVNFyfb1A2ALocQw/Dd1BQFNmSdkuC3BkZ6iqhdMfQz7JWOFRuJFloOzjk+6WijU56m9oKXFAXc7o3Towg==}

  '@types/estree@1.0.6':
    resolution: {integrity: sha512-AYnb1nQyY49te+VRAVgmzfcgjYS91mY5P0TKUDCLEM+gNnA+3T6rWITXRLYCpahpqSQbN5cE+gHpnPyXjHWxcw==}

  '@types/hast@3.0.4':
    resolution: {integrity: sha512-WPs+bbQw5aCj+x6laNGWLH3wviHtoCv/P3+otBhbOhJgG8qtpdAMlTCxLtsTWA7LH1Oh/bFCHsBn0TPS5m30EQ==}

  '@types/json-schema@7.0.15':
    resolution: {integrity: sha512-5+fP8P8MFNC+AyZCDxrB2pkZFPGzqQWUzpSeuuVLvm8VMcorNYavBqoFcxK8bQz4Qsbn4oUEEem4wDLfcysGHA==}

  '@types/json5@0.0.29':
    resolution: {integrity: sha512-dRLjCWHYg4oaA77cxO64oO+7JwCwnIzkZPdrrC71jQmQtlhM556pwKo5bUzqvZndkVbeFLIIi+9TC40JNF5hNQ==}

  '@types/mdast@4.0.4':
    resolution: {integrity: sha512-kGaNbPh1k7AFzgpud/gMdvIm5xuECykRR+JnWKQno9TAXVa6WIVCGTPvYGekIDL4uwCZQSYbUxNBSb1aUo79oA==}

  '@types/ms@2.1.0':
    resolution: {integrity: sha512-GsCCIZDE/p3i96vtEqx+7dBUGXrc7zeSK3wwPHIaRThS+9OhWIXRqzs4d6k1SVU8g91DrNRWxWUGhp5KXQb2VA==}

  '@types/node-fetch@2.6.12':
    resolution: {integrity: sha512-8nneRWKCg3rMtF69nLQJnOYUcbafYeFSjqkw3jCRLsqkWFlHaoQrr5mXmofFGOx3DKn7UfmBMyov8ySvLRVldA==}

  '@types/node@18.19.83':
    resolution: {integrity: sha512-D69JeR5SfFS5H6FLbUaS0vE4r1dGhmMBbG4Ed6BNS4wkDK8GZjsdCShT5LCN59vOHEUHnFCY9J4aclXlIphMkA==}

  '@types/node@20.17.14':
    resolution: {integrity: sha512-w6qdYetNL5KRBiSClK/KWai+2IMEJuAj+EujKCumalFOwXtvOXaEan9AuwcRID2IcOIAWSIfR495hBtgKlx2zg==}

  '@types/phoenix@1.6.6':
    resolution: {integrity: sha512-PIzZZlEppgrpoT2QgbnDU+MMzuR6BbCjllj0bM70lWoejMeNJAxCchxnv7J3XFkI8MpygtRpzXrIlmWUBclP5A==}

  '@types/react-dom@19.0.3':
    resolution: {integrity: sha512-0Knk+HJiMP/qOZgMyNFamlIjw9OFCsyC2ZbigmEEyXXixgre6IQpm/4V+r3qH4GC1JPvRJKInw+on2rV6YZLeA==}
    peerDependencies:
      '@types/react': ^19.0.0

  '@types/react@19.0.7':
    resolution: {integrity: sha512-MoFsEJKkAtZCrC1r6CM8U22GzhG7u2Wir8ons/aCKH6MBdD1ibV24zOSSkdZVUKqN5i396zG5VKLYZ3yaUZdLA==}

  '@types/unist@2.0.11':
    resolution: {integrity: sha512-CmBKiL6NNo/OqgmMn95Fk9Whlp2mtvIv+KNpQKN2F4SjvrEesubTRWGYSg+BnWZOnlCaSTU1sMpsBOzgbYhnsA==}

  '@types/unist@3.0.3':
    resolution: {integrity: sha512-ko/gIFJRv177XgZsZcBwnqJN5x/Gien8qNOn0D5bQU/zAzVf9Zt3BlcUiLqhV9y4ARk0GbT3tnUiPNgnTXzc/Q==}

  '@types/uuid@10.0.0':
    resolution: {integrity: sha512-7gqG38EyHgyP1S+7+xomFtL+ZNHcKv6DwNaCZmJmo1vgMugyF3TCnXVg4t1uk89mLNwnLtnY3TpOpCOyp1/xHQ==}

  '@types/ws@8.5.14':
    resolution: {integrity: sha512-bd/YFLW+URhBzMXurx7lWByOu+xzU9+kb3RboOteXYDfW+tr+JZa99OyNmPINEGB/ahzKrEuc8rcv4gnpJmxTw==}

  '@typescript-eslint/eslint-plugin@8.21.0':
    resolution: {integrity: sha512-eTH+UOR4I7WbdQnG4Z48ebIA6Bgi7WO8HvFEneeYBxG8qCOYgTOFPSg6ek9ITIDvGjDQzWHcoWHCDO2biByNzA==}
    engines: {node: ^18.18.0 || ^20.9.0 || >=21.1.0}
    peerDependencies:
      '@typescript-eslint/parser': ^8.0.0 || ^8.0.0-alpha.0
      eslint: ^8.57.0 || ^9.0.0
      typescript: '>=4.8.4 <5.8.0'

  '@typescript-eslint/parser@8.21.0':
    resolution: {integrity: sha512-Wy+/sdEH9kI3w9civgACwabHbKl+qIOu0uFZ9IMKzX3Jpv9og0ZBJrZExGrPpFAY7rWsXuxs5e7CPPP17A4eYA==}
    engines: {node: ^18.18.0 || ^20.9.0 || >=21.1.0}
    peerDependencies:
      eslint: ^8.57.0 || ^9.0.0
      typescript: '>=4.8.4 <5.8.0'

  '@typescript-eslint/scope-manager@8.21.0':
    resolution: {integrity: sha512-G3IBKz0/0IPfdeGRMbp+4rbjfSSdnGkXsM/pFZA8zM9t9klXDnB/YnKOBQ0GoPmoROa4bCq2NeHgJa5ydsQ4mA==}
    engines: {node: ^18.18.0 || ^20.9.0 || >=21.1.0}

  '@typescript-eslint/type-utils@8.21.0':
    resolution: {integrity: sha512-95OsL6J2BtzoBxHicoXHxgk3z+9P3BEcQTpBKriqiYzLKnM2DeSqs+sndMKdamU8FosiadQFT3D+BSL9EKnAJQ==}
    engines: {node: ^18.18.0 || ^20.9.0 || >=21.1.0}
    peerDependencies:
      eslint: ^8.57.0 || ^9.0.0
      typescript: '>=4.8.4 <5.8.0'

  '@typescript-eslint/types@8.21.0':
    resolution: {integrity: sha512-PAL6LUuQwotLW2a8VsySDBwYMm129vFm4tMVlylzdoTybTHaAi0oBp7Ac6LhSrHHOdLM3efH+nAR6hAWoMF89A==}
    engines: {node: ^18.18.0 || ^20.9.0 || >=21.1.0}

  '@typescript-eslint/typescript-estree@8.21.0':
    resolution: {integrity: sha512-x+aeKh/AjAArSauz0GiQZsjT8ciadNMHdkUSwBB9Z6PrKc/4knM4g3UfHml6oDJmKC88a6//cdxnO/+P2LkMcg==}
    engines: {node: ^18.18.0 || ^20.9.0 || >=21.1.0}
    peerDependencies:
      typescript: '>=4.8.4 <5.8.0'

  '@typescript-eslint/utils@8.21.0':
    resolution: {integrity: sha512-xcXBfcq0Kaxgj7dwejMbFyq7IOHgpNMtVuDveK7w3ZGwG9owKzhALVwKpTF2yrZmEwl9SWdetf3fxNzJQaVuxw==}
    engines: {node: ^18.18.0 || ^20.9.0 || >=21.1.0}
    peerDependencies:
      eslint: ^8.57.0 || ^9.0.0
      typescript: '>=4.8.4 <5.8.0'

  '@typescript-eslint/visitor-keys@8.21.0':
    resolution: {integrity: sha512-BkLMNpdV6prozk8LlyK/SOoWLmUFi+ZD+pcqti9ILCbVvHGk1ui1g4jJOc2WDLaeExz2qWwojxlPce5PljcT3w==}
    engines: {node: ^18.18.0 || ^20.9.0 || >=21.1.0}

  '@ungap/structured-clone@1.3.0':
    resolution: {integrity: sha512-WmoN8qaIAo7WTYWbAZuG8PYEhn5fkz7dZrqTBZ7dtt//lL2Gwms1IcnQ5yHqjDfX8Ft5j4YzDM23f87zBfDe9g==}

  abort-controller@3.0.0:
    resolution: {integrity: sha512-h8lQ8tacZYnR3vNQTgibj+tODHI5/+l06Au2Pcriv/Gmet0eaj4TwWH41sO9wnHDiQsEj19q0drzdWdeAHtweg==}
    engines: {node: '>=6.5'}

  acorn-jsx@5.3.2:
    resolution: {integrity: sha512-rq9s+JNhf0IChjtDXxllJ7g41oZk5SlXtp0LHwyA5cejwn7vKmKp4pPri6YEePv2PU65sAsegbXtIinmDFDXgQ==}
    peerDependencies:
      acorn: ^6.0.0 || ^7.0.0 || ^8.0.0

  acorn@8.14.0:
    resolution: {integrity: sha512-cl669nCJTZBsL97OF4kUQm5g5hC2uihk0NxY3WENAC0TYdILVkAyHymAntgxGkl7K+t0cXIrH5siy5S4XkFycA==}
    engines: {node: '>=0.4.0'}
    hasBin: true

<<<<<<< HEAD
  ag-charts-community@11.1.1:
    resolution: {integrity: sha512-ja+JyTICjo2Ic3dG90f3ylD7EqF6Vet7JtiPZa6b9Ffov7VP1DnHUmZsJKfzlQVrWMR6H8Yw/Ij2izLy3hxGZA==}

  ag-charts-core@11.1.1:
    resolution: {integrity: sha512-18VuqqzA2uC/flzz/Ry/ByYVWbbJA9/IlO5qLokdpXqLzWfO8FVWcCJ7IOu9+L+LRhREyqSCnVaa+THCVCe14w==}

  ag-charts-locale@11.1.1:
    resolution: {integrity: sha512-yEsC83zUTQ29GG8absKfiVNmDV0NkeoUx1uYy9Qyor/r5zU0B9Ve8/pHSB9jK0OYGH7/ayu1BNBzrXacPr2QPA==}

  ag-charts-react@11.1.1:
    resolution: {integrity: sha512-SWRPA07LbAGegkVxv562ieKXcpHZE5AfXlwluAr0qTmwu7AMbkURiOs16TKLF7xIdXVwgoss3IHqZjnRtH/dkw==}
    peerDependencies:
      react: ^18.0.0 || ^19.0.0

  ag-charts-types@11.1.1:
    resolution: {integrity: sha512-bRmUcf5VVhEEekhX8Vk0NSwa8Te8YM/zchjyYKR2CX4vDYiwoohM1Jg9RFvbIhVbLC1S6QrPEbx5v2C6RDfpSA==}

  agent-base@7.1.3:
    resolution: {integrity: sha512-jRR5wdylq8CkOe6hei19GGZnxM6rBGwFl3Bg0YItGDimvjGtAvdZk4Pu6Cl4u4Igsws4a1fd1Vq3ezrhn4KmFw==}
    engines: {node: '>= 14'}

  agentkeepalive@4.6.0:
    resolution: {integrity: sha512-kja8j7PjmncONqaTsB8fQ+wE2mSU2DJ9D4XKoJ5PFWIdRMa6SLSN1ff4mOr4jCbfRSsxR4keIiySJU0N9T5hIQ==}
    engines: {node: '>= 8.0.0'}

=======
>>>>>>> 984deb56
  ajv@6.12.6:
    resolution: {integrity: sha512-j3fVLgvTo527anyYyJOGTYJbG+vnnQYvE0m5mmkc1TK+nxAppkCLMIL0aZ4dblVCNoGShhm+kzE4ZUykBoMg4g==}

  ansi-regex@5.0.1:
    resolution: {integrity: sha512-quJQXlTSUGL2LH9SUXo8VwsY4soanhgo6LNSm84E1LBcE8s3O0wpdiRzyR9z/ZZJMlMWv37qOOb9pdJlMUEKFQ==}
    engines: {node: '>=8'}

  ansi-regex@6.1.0:
    resolution: {integrity: sha512-7HSX4QQb4CspciLpVFwyRe79O3xsIZDDLER21kERQ71oaPodF8jL725AgJMFAYbooIqolJoRLuM81SpeUkpkvA==}
    engines: {node: '>=12'}

  ansi-styles@4.3.0:
    resolution: {integrity: sha512-zbB9rCJAT1rbjiVDb2hqKFHNYLxgtk8NURxZ3IZwD3F6NtxbXZQCnnSi1Lkx+IDohdPlFp222wVALIheZJQSEg==}
    engines: {node: '>=8'}

  ansi-styles@6.2.1:
    resolution: {integrity: sha512-bN798gFfQX+viw3R7yrGWRqnrN2oRkEkUjjl4JNn4E8GxxbjtG3FbrEIIY3l8/hrwUwIeCZvi4QuOTP4MErVug==}
    engines: {node: '>=12'}

  any-promise@1.3.0:
    resolution: {integrity: sha512-7UvmKalWRt1wgjL1RrGxoSJW/0QZFIegpeGvZG9kjp8vrRu55XTHbwnqq2GpXm9uLbcuhxm3IqX9OB4MZR1b2A==}

  anymatch@3.1.3:
    resolution: {integrity: sha512-KMReFUr0B4t+D+OBkjR3KYqvocp2XaSzO55UcB6mgQMd3KbcE+mWTyvVV7D/zsdEbNnV6acZUutkiHQXvTr1Rw==}
    engines: {node: '>= 8'}

  arg@5.0.2:
    resolution: {integrity: sha512-PYjyFOLKQ9y57JvQ6QLo8dAgNqswh8M1RMJYdQduT6xbWSgK36P/Z/v+p888pM69jMMfS8Xd8F6I1kQ/I9HUGg==}

  argparse@2.0.1:
    resolution: {integrity: sha512-8+9WqebbFzpX9OR+Wa6O29asIogeRMzcGtAINdpMHHyAg10f05aSFVBbcEqGf/PXw1EjAZ+q2/bEBg3DvurK3Q==}

  aria-hidden@1.2.4:
    resolution: {integrity: sha512-y+CcFFwelSXpLZk/7fMB2mUbGtX9lKycf1MWJ7CaTIERyitVlyQx6C+sxcROU2BAJ24OiZyK+8wj2i8AlBoS3A==}
    engines: {node: '>=10'}

  aria-query@5.3.2:
    resolution: {integrity: sha512-COROpnaoap1E2F000S62r6A60uHZnmlvomhfyT2DlTcrY1OrBKn2UhH7qn5wTC9zMvD0AY7csdPSNwKP+7WiQw==}
    engines: {node: '>= 0.4'}

  array-buffer-byte-length@1.0.2:
    resolution: {integrity: sha512-LHE+8BuR7RYGDKvnrmcuSq3tDcKv9OFEXQt/HpbZhY7V6h0zlUXutnAD82GiFx9rdieCMjkvtcsPqBwgUl1Iiw==}
    engines: {node: '>= 0.4'}

  array-includes@3.1.8:
    resolution: {integrity: sha512-itaWrbYbqpGXkGhZPGUulwnhVf5Hpy1xiCFsGqyIGglbBxmG5vSjxQen3/WGOjPpNEv1RtBLKxbmVXm8HpJStQ==}
    engines: {node: '>= 0.4'}

  array.prototype.findlast@1.2.5:
    resolution: {integrity: sha512-CVvd6FHg1Z3POpBLxO6E6zr+rSKEQ9L6rZHAaY7lLfhKsWYUBBOuMs0e9o24oopj6H+geRCX0YJ+TJLBK2eHyQ==}
    engines: {node: '>= 0.4'}

  array.prototype.findlastindex@1.2.5:
    resolution: {integrity: sha512-zfETvRFA8o7EiNn++N5f/kaCw221hrpGsDmcpndVupkPzEc1Wuf3VgC0qby1BbHs7f5DVYjgtEU2LLh5bqeGfQ==}
    engines: {node: '>= 0.4'}

  array.prototype.flat@1.3.3:
    resolution: {integrity: sha512-rwG/ja1neyLqCuGZ5YYrznA62D4mZXg0i1cIskIUKSiqF3Cje9/wXAls9B9s1Wa2fomMsIv8czB8jZcPmxCXFg==}
    engines: {node: '>= 0.4'}

  array.prototype.flatmap@1.3.3:
    resolution: {integrity: sha512-Y7Wt51eKJSyi80hFrJCePGGNo5ktJCslFuboqJsbf57CCPcm5zztluPlc4/aD8sWsKvlwatezpV4U1efk8kpjg==}
    engines: {node: '>= 0.4'}

  array.prototype.tosorted@1.1.4:
    resolution: {integrity: sha512-p6Fx8B7b7ZhL/gmUsAy0D15WhvDccw3mnGNbZpi3pmeJdxtWsj2jEaI4Y6oo3XiHfzuSgPwKc04MYt6KgvC/wA==}
    engines: {node: '>= 0.4'}

  arraybuffer.prototype.slice@1.0.4:
    resolution: {integrity: sha512-BNoCY6SXXPQ7gF2opIP4GBE+Xw7U+pHMYKuzjgCN3GwiaIR09UUeKfheyIry77QtrCBlC0KK0q5/TER/tYh3PQ==}
    engines: {node: '>= 0.4'}

  ast-types-flow@0.0.8:
    resolution: {integrity: sha512-OH/2E5Fg20h2aPrbe+QL8JZQFko0YZaF+j4mnQ7BGhfavO7OpSLa8a0y9sBwomHdSbkhTS8TQNayBfnW5DwbvQ==}

  asynckit@0.4.0:
    resolution: {integrity: sha512-Oei9OH4tRh0YqU3GxhX79dM/mwVgvbZJaSNaRk+bshkj0S5cfHcgYakreBjrHwatXKbz+IoIdYLxrKim2MjW0Q==}

  available-typed-arrays@1.0.7:
    resolution: {integrity: sha512-wvUjBtSGN7+7SjNpq/9M2Tg350UZD3q62IFZLbRAR1bSMlCo1ZaeW+BJ+D090e4hIIZLBcTDWe4Mh4jvUDajzQ==}
    engines: {node: '>= 0.4'}

  axe-core@4.10.2:
    resolution: {integrity: sha512-RE3mdQ7P3FRSe7eqCWoeQ/Z9QXrtniSjp1wUjt5nRC3WIpz5rSCve6o3fsZ2aCpJtrZjSZgjwXAoTO5k4tEI0w==}
    engines: {node: '>=4'}

  axios@1.7.9:
    resolution: {integrity: sha512-LhLcE7Hbiryz8oMDdDptSrWowmB4Bl6RCt6sIJKpRB4XtVf0iEgewX3au/pJqm+Py1kCASkb/FFKjxQaLtxJvw==}

  axobject-query@4.1.0:
    resolution: {integrity: sha512-qIj0G9wZbMGNLjLmg1PT6v2mE9AH2zlnADJD/2tC6E00hgmhUOfEB6greHPAfLRSufHqROIUTkw6E+M3lH0PTQ==}
    engines: {node: '>= 0.4'}

  bail@2.0.2:
    resolution: {integrity: sha512-0xO6mYd7JB2YesxDKplafRpsiOzPt9V02ddPCLbY1xYGPOX24NTyN50qnUxgCPcSoYMhKpAuBTjQoRZCAkUDRw==}

  balanced-match@1.0.2:
    resolution: {integrity: sha512-3oSeUO0TMV67hN1AmbXsK4yaqU7tjiHlbxRDZOpH0KW9+CeX4bRAaX0Anxt0tx2MrpRpWwQaPwIlISEJhYU5Pw==}

<<<<<<< HEAD
  base64-js@1.5.1:
    resolution: {integrity: sha512-AKpaYlHn8t4SVbOHCy+b5+KKgvR4vrsD8vbvrbiQJps7fKDTkjkDry6ji0rUJjC0kzbNePLwzxq8iypo41qeWA==}

  big-integer@1.6.52:
    resolution: {integrity: sha512-QxD8cf2eVqJOOz63z6JIN9BzvVs/dlySa5HGSBH5xtR8dPteIRQnBxxKqkNTiT6jbDTF6jAfrd4oMcND9RGbQg==}
    engines: {node: '>=0.6'}

  bin-links@5.0.0:
    resolution: {integrity: sha512-sdleLVfCjBtgO5cNjA2HVRvWBJAHs4zwenaCPMNJAJU0yNxpzj80IpjOIimkpkr+mhlA+how5poQtt53PygbHA==}
    engines: {node: ^18.17.0 || >=20.5.0}

=======
>>>>>>> 984deb56
  binary-extensions@2.3.0:
    resolution: {integrity: sha512-Ceh+7ox5qe7LJuLHoY0feh3pHuUDHAcRUeyL2VYghZwfpkNIy/+8Ocg0a3UuSoYzavmylwuLWQOf3hl0jjMMIw==}
    engines: {node: '>=8'}

  brace-expansion@1.1.11:
    resolution: {integrity: sha512-iCuPHDFgrHX7H2vEI/5xpz07zSHB00TpugqhmYtVmMO6518mCuRMoOYFldEBl0g187ufozdaHgWKcYFb61qGiA==}

  brace-expansion@2.0.1:
    resolution: {integrity: sha512-XnAIvQ8eM+kC6aULx6wuQiwVsnzsi9d3WxzV3FpWTGA19F621kwdbsAcFKXgKUHZWsy+mY6iL1sHTxWEFCytDA==}

  braces@3.0.3:
    resolution: {integrity: sha512-yQbXgO/OSZVD2IsiLlro+7Hf6Q18EJrKSEsdoMzKePKXct3gvD8oLcOQdIzGupr5Fj+EDe8gO/lxc1BzfMpxvA==}
    engines: {node: '>=8'}

  busboy@1.6.0:
    resolution: {integrity: sha512-8SFQbg/0hQ9xy3UNTB0YEnsNBbWfhf7RtnzpL7TkBiTBRfrQ9Fxcnz7VJsleJpyp6rVLvXiuORqjlHi5q+PYuA==}
    engines: {node: '>=10.16.0'}

  call-bind-apply-helpers@1.0.1:
    resolution: {integrity: sha512-BhYE+WDaywFg2TBWYNXAE+8B1ATnThNBqXHP5nQu0jWJdVvY2hvkpyB3qOmtmDePiS5/BDQ8wASEWGMWRG148g==}
    engines: {node: '>= 0.4'}

  call-bind@1.0.8:
    resolution: {integrity: sha512-oKlSFMcMwpUg2ednkhQ454wfWiU/ul3CkJe/PEHcTKuiX6RpbehUiFMXu13HalGZxfUwCQzZG747YXBn1im9ww==}
    engines: {node: '>= 0.4'}

  call-bound@1.0.3:
    resolution: {integrity: sha512-YTd+6wGlNlPxSuri7Y6X8tY2dmm12UMH66RpKMhiX6rsk5wXXnYgbUcOt8kiS31/AjfoTOvCsE+w8nZQLQnzHA==}
    engines: {node: '>= 0.4'}

  callsites@3.1.0:
    resolution: {integrity: sha512-P8BjAsXvZS+VIDUI11hHCQEv74YT67YUi5JJFNWIqL235sBmjX4+qx9Muvls5ivyNENctx46xQLQ3aTuE7ssaQ==}
    engines: {node: '>=6'}

  camelcase-css@2.0.1:
    resolution: {integrity: sha512-QOSvevhslijgYwRx6Rv7zKdMF8lbRmx+uQGx2+vDc+KI/eBnsy9kit5aj23AgGu3pa4t9AgwbnXWqS+iOY+2aA==}
    engines: {node: '>= 6'}

  caniuse-lite@1.0.30001695:
    resolution: {integrity: sha512-vHyLade6wTgI2u1ec3WQBxv+2BrTERV28UXQu9LO6lZ9pYeMk34vjXFLOxo1A4UBA8XTL4njRQZdno/yYaSmWw==}

  ccount@2.0.1:
    resolution: {integrity: sha512-eyrF0jiFpY+3drT6383f1qhkbGsLSifNAjA61IUjZjmLCWjItY6LB9ft9YhoDgwfmclB2zhu51Lc7+95b8NRAg==}

  chalk@4.1.2:
    resolution: {integrity: sha512-oKnbhFyRIXpUuez8iBMmyEa4nbj4IOQyuhc/wy9kY7/WVPcwIO9VA668Pu8RkO7+0G76SLROeyw9CpQ061i4mA==}
    engines: {node: '>=10'}

<<<<<<< HEAD
  chalk@5.4.1:
    resolution: {integrity: sha512-zgVZuo2WcZgfUEmsn6eO3kINexW8RAE4maiQ8QNs8CtpPCSyMiYsULR3HQYkm3w8FIA3SberyMJMSldGsW+U3w==}
    engines: {node: ^12.17.0 || ^14.13 || >=16.0.0}

  character-entities-html4@2.1.0:
    resolution: {integrity: sha512-1v7fgQRj6hnSwFpq1Eu0ynr/CDEw0rXo2B61qXrLNdHZmPKgb7fqS1a2JwF0rISo9q77jDI8VMEHoApn8qDoZA==}

  character-entities-legacy@3.0.0:
    resolution: {integrity: sha512-RpPp0asT/6ufRm//AJVwpViZbGM/MkjQFxJccQRHmISF/22NBtsHqAWmL+/pmkPWoIUJdWyeVleTl1wydHATVQ==}

  character-entities@2.0.2:
    resolution: {integrity: sha512-shx7oQ0Awen/BRIdkjkvz54PnEEI/EjwXDSIZp86/KKdbafHh1Df/RYGBhn4hbe2+uKC9FnT5UCEdyPz3ai9hQ==}

  character-reference-invalid@2.0.1:
    resolution: {integrity: sha512-iBZ4F4wRbyORVsu0jPV7gXkOsGYjGHPmAyv+HiHG8gi5PtC9KI2j1+v8/tlibRvjoWX027ypmG/n0HtO5t7unw==}

=======
>>>>>>> 984deb56
  chokidar@3.6.0:
    resolution: {integrity: sha512-7VT13fmjotKpGipCW9JEQAusEPE+Ei8nl6/g4FBAmIm0GOOLMua9NDDo/DWp0ZAxCr3cPq5ZpBqmPAQgDda2Pw==}
    engines: {node: '>= 8.10.0'}

  chownr@3.0.0:
    resolution: {integrity: sha512-+IxzY9BZOQd/XuYPRmrvEVjF/nqj5kgT4kEq7VofrDoM1MxoRjEWkrCC3EtLi59TVawxTAn+orJwFQcrqEN1+g==}
    engines: {node: '>=18'}

  class-variance-authority@0.7.1:
    resolution: {integrity: sha512-Ka+9Trutv7G8M6WT6SeiRWz792K5qEqIGEGzXKhAE6xOWAY6pPH8U+9IY3oCMv6kqTmLsv7Xh/2w2RigkePMsg==}

  client-only@0.0.1:
    resolution: {integrity: sha512-IV3Ou0jSMzZrd3pZ48nLkT9DA7Ag1pnPzaiQhpW7c3RbcqqzvzzVu+L8gfqMp/8IM2MQtSiqaCxrrcfu8I8rMA==}

  clsx@2.1.1:
    resolution: {integrity: sha512-eYm0QWBtUrBWZWG0d386OGAw16Z995PiOVo2B7bjWSbHedGl5e0ZWaq65kOGgUSNesEIDkB9ISbTg/JK9dhCZA==}
    engines: {node: '>=6'}

  cmd-shim@7.0.0:
    resolution: {integrity: sha512-rtpaCbr164TPPh+zFdkWpCyZuKkjpAzODfaZCf/SVJZzJN+4bHQb/LP3Jzq5/+84um3XXY8r548XiWKSborwVw==}
    engines: {node: ^18.17.0 || >=20.5.0}

  color-convert@2.0.1:
    resolution: {integrity: sha512-RRECPsj7iu/xb5oKYcsFHSppFNnsj/52OVTRKb4zP5onXwVF3zVmmToNcOfGC+CRDpfK/U584fMg38ZHCaElKQ==}
    engines: {node: '>=7.0.0'}

  color-name@1.1.4:
    resolution: {integrity: sha512-dOy+3AuW3a2wNbZHIuMZpTcgjGuLU/uBL/ubcZF9OXbDo8ff4O8yVp5Bf0efS8uEoYo5q4Fx7dY9OgQGXgAsQA==}

  color-string@1.9.1:
    resolution: {integrity: sha512-shrVawQFojnZv6xM40anx4CkoDP+fZsw/ZerEMsW/pyzsRbElpsL/DBVW7q3ExxwusdNXI3lXpuhEZkzs8p5Eg==}

  color@4.2.3:
    resolution: {integrity: sha512-1rXeuUUiGGrykh+CeBdu5Ie7OJwinCgQY0bc7GCRxy5xVHy+moaqkpL/jqQq0MtQOeYcrqEz4abc5f0KtU7W4A==}
    engines: {node: '>=12.5.0'}

  combined-stream@1.0.8:
    resolution: {integrity: sha512-FQN4MRfuJeHf7cBbBMJFXhKSDq+2kAArBlmRBvcvFE5BB1HZKXtSFASDhdlz9zOYwxh8lDdnvmMOe/+5cdoEdg==}
    engines: {node: '>= 0.8'}

  comma-separated-tokens@2.0.3:
    resolution: {integrity: sha512-Fu4hJdvzeylCfQPp9SGWidpzrMs7tTrlu6Vb8XGaRGck8QSNZJJp538Wrb60Lax4fPwR64ViY468OIUTbRlGZg==}

  commander@4.1.1:
    resolution: {integrity: sha512-NOKm8xhkzAjzFx8B2v5OAHT+u5pRQc2UCa2Vq9jYL/31o2wi9mxBA7LIFs3sV5VSC49z6pEhfbMULvShKj26WA==}
    engines: {node: '>= 6'}

  concat-map@0.0.1:
    resolution: {integrity: sha512-/Srv4dswyQNBfohGpz9o6Yb3Gz3SrUDqBH5rTuhGR7ahtlbYKnVxw2bCFMRljaA7EXHaXZ8wsHdodFvbkhKmqg==}

  cross-spawn@7.0.6:
    resolution: {integrity: sha512-uV2QOWP2nWzsy2aMp8aRibhi9dlzF5Hgh5SHaB9OiTGEyDTiJJyx0uy51QXdyWbtAHNua4XJzUKca3OzKUd3vA==}
    engines: {node: '>= 8'}

  cssesc@3.0.0:
    resolution: {integrity: sha512-/Tb/JcjK111nNScGob5MNtsntNM1aCNUDipB/TkwZFhyDrrE47SOx/18wF2bbjgc3ZzCSKW1T5nt5EbFoAz/Vg==}
    engines: {node: '>=4'}
    hasBin: true

  csstype@3.1.3:
    resolution: {integrity: sha512-M1uQkMl8rQK/szD0LNhtqxIPLpimGm8sOBwU7lLnCpSbTyY3yeU1Vc7l4KT5zT4s/yOxHH5O7tIuuLOCnLADRw==}

  d3-array@2.12.1:
    resolution: {integrity: sha512-B0ErZK/66mHtEsR1TkPEEkwdy+WDesimkM5gpZr5Dsg54BiTA5RXtYW5qTLIAcekaS9xfZrzBLF/OAkB3Qn1YQ==}

  d3-array@3.2.4:
    resolution: {integrity: sha512-tdQAmyA18i4J7wprpYq8ClcxZy3SC31QMeByyCFyRt7BVHdREQZ5lpzoe5mFEYZUWe+oq8HBvk9JjpibyEV4Jg==}
    engines: {node: '>=12'}

  d3-color@3.1.0:
    resolution: {integrity: sha512-zg/chbXyeBtMQ1LbD/WSoW2DpC3I0mpmPdW+ynRTj/x2DAWYrIY7qeZIHidozwV24m4iavr15lNwIwLxRmOxhA==}
    engines: {node: '>=12'}

  d3-ease@3.0.1:
    resolution: {integrity: sha512-wR/XK3D3XcLIZwpbvQwQ5fK+8Ykds1ip7A2Txe0yxncXSdq1L9skcG7blcedkOX+ZcgxGAmLX1FrRGbADwzi0w==}
    engines: {node: '>=12'}

  d3-format@1.4.5:
    resolution: {integrity: sha512-J0piedu6Z8iB6TbIGfZgDzfXxUFN3qQRMofy2oPdXzQibYGqPB/9iMcxr/TGalU+2RsyDO+U4f33id8tbnSRMQ==}

  d3-interpolate@3.0.1:
    resolution: {integrity: sha512-3bYs1rOD33uo8aqJfKP3JWPAibgw8Zm2+L9vBKEHJ2Rg+viTR7o5Mmv5mZcieN+FRYaAOWX5SJATX6k1PWz72g==}
    engines: {node: '>=12'}

  d3-path@3.1.0:
    resolution: {integrity: sha512-p3KP5HCf/bvjBSSKuXid6Zqijx7wIfNW+J/maPs+iwR35at5JCbLUT0LzF1cnjbCHWhqzQTIN2Jpe8pRebIEFQ==}
    engines: {node: '>=12'}

  d3-scale@4.0.2:
    resolution: {integrity: sha512-GZW464g1SH7ag3Y7hXjf8RoUuAFIqklOAq3MRl4OaWabTFJY9PN/E1YklhXLh+OQ3fM9yS2nOkCoS+WLZ6kvxQ==}
    engines: {node: '>=12'}

  d3-shape@3.2.0:
    resolution: {integrity: sha512-SaLBuwGm3MOViRq2ABk3eLoxwZELpH6zhl3FbAoJ7Vm1gofKx6El1Ib5z23NUEhF9AsGl7y+dzLe5Cw2AArGTA==}
    engines: {node: '>=12'}

  d3-time-format@3.0.0:
    resolution: {integrity: sha512-UXJh6EKsHBTjopVqZBhFysQcoXSv/5yLONZvkQ5Kk3qbwiUYkdX17Xa1PT6U1ZWXGGfB1ey5L8dKMlFq2DO0Ag==}

  d3-time@2.1.1:
    resolution: {integrity: sha512-/eIQe/eR4kCQwq7yxi7z4c6qEXf2IYGcjoWB5OOQy4Tq9Uv39/947qlDcN2TLkiTzQWzvnsuYPB9TrWaNfipKQ==}

  d3-time@3.1.0:
    resolution: {integrity: sha512-VqKjzBLejbSMT4IgbmVgDjpkYrNWUYJnbCGo874u7MMKIWsILRX+OpX/gTk8MqjpT1A/c6HY2dCA77ZN0lkQ2Q==}
    engines: {node: '>=12'}

  d3-timer@3.0.1:
    resolution: {integrity: sha512-ndfJ/JxxMd3nw31uyKoY2naivF+r29V+Lc0svZxe1JvvIRmi8hUsrMvdOwgS1o6uBHmiz91geQ0ylPP0aj1VUA==}
    engines: {node: '>=12'}

  damerau-levenshtein@1.0.8:
    resolution: {integrity: sha512-sdQSFB7+llfUcQHUQO3+B8ERRj0Oa4w9POWMI/puGtuf7gFywGmkaLCElnudfTiKZV+NvHqL0ifzdrI8Ro7ESA==}

  data-uri-to-buffer@4.0.1:
    resolution: {integrity: sha512-0R9ikRb668HB7QDxT1vkpuUBtqc53YyAwMwGeUFKRojY/NWKvdZ+9UYtRfGmhqNbRkTSVpMbmyhXipFFv2cb/A==}
    engines: {node: '>= 12'}

  data-view-buffer@1.0.2:
    resolution: {integrity: sha512-EmKO5V3OLXh1rtK2wgXRansaK1/mtVdTUEiEI0W8RkvgT05kfxaH29PliLnpLP73yYO6142Q72QNa8Wx/A5CqQ==}
    engines: {node: '>= 0.4'}

  data-view-byte-length@1.0.2:
    resolution: {integrity: sha512-tuhGbE6CfTM9+5ANGf+oQb72Ky/0+s3xKUpHvShfiz2RxMFgFPjsXuRLBVMtvMs15awe45SRb83D6wH4ew6wlQ==}
    engines: {node: '>= 0.4'}

  data-view-byte-offset@1.0.1:
    resolution: {integrity: sha512-BS8PfmtDGnrgYdOonGZQdLZslWIeCGFP9tpan0hi1Co2Zr2NKADsvGYA8XxuG/4UWgJ6Cjtv+YJnB6MM69QGlQ==}
    engines: {node: '>= 0.4'}

  date-fns@2.30.0:
    resolution: {integrity: sha512-fnULvOpxnC5/Vg3NCiWelDsLiUc9bRwAPs/+LfTLNvetFCtCTN+yQz15C/fs4AwX1R9K5GLtLfn8QW+dWisaAw==}
    engines: {node: '>=0.11'}

  debug@3.2.7:
    resolution: {integrity: sha512-CFjzYYAi4ThfiQvizrFQevTTXHtnCqWfe7x1AhgEscTz6ZbLbfoLRLPugTQyBth6f8ZERVUSyWHFD/7Wu4t1XQ==}
    peerDependencies:
      supports-color: '*'
    peerDependenciesMeta:
      supports-color:
        optional: true

  debug@4.4.0:
    resolution: {integrity: sha512-6WTZ/IxCY/T6BALoZHaE4ctp9xm+Z5kY/pzYaCHRFeyVhojxlrm+46y68HA6hr0TcwEssoxNiDEUJQjfPZ/RYA==}
    engines: {node: '>=6.0'}
    peerDependencies:
      supports-color: '*'
    peerDependenciesMeta:
      supports-color:
        optional: true

  decimal.js-light@2.5.1:
    resolution: {integrity: sha512-qIMFpTMZmny+MMIitAB6D7iVPEorVw6YQRWkvarTkT4tBeSLLiHzcwj6q0MmYSFCiVpiqPJTJEYIrpcPzVEIvg==}

  decode-named-character-reference@1.1.0:
    resolution: {integrity: sha512-Wy+JTSbFThEOXQIR2L6mxJvEs+veIzpmqD7ynWxMXGpnk3smkHQOp6forLdHsKpAMW9iJpaBBIxz285t1n1C3w==}

  deep-is@0.1.4:
    resolution: {integrity: sha512-oIPzksmTg4/MriiaYGO+okXDT7ztn/w3Eptv/+gSIdMdKsJo0u4CfYNFJPy+4SKMuCqGw2wxnA+URMg3t8a/bQ==}

  define-data-property@1.1.4:
    resolution: {integrity: sha512-rBMvIzlpA8v6E+SJZoo++HAYqsLrkg7MSfIinMPFhmkorw7X+dOXVJQs+QT69zGkzMyfDnIMN2Wid1+NbL3T+A==}
    engines: {node: '>= 0.4'}

  define-properties@1.2.1:
    resolution: {integrity: sha512-8QmQKqEASLd5nx0U1B1okLElbUuuttJ/AnYmRXbbbGDWh6uS208EjD4Xqq/I9wK7u0v6O08XhTWnt5XtEbR6Dg==}
    engines: {node: '>= 0.4'}

  delayed-stream@1.0.0:
    resolution: {integrity: sha512-ZySD7Nf91aLB0RxL4KGrKHBXl7Eds1DAmEdcoVawXnLD7SDhpNgtuII2aAkg7a7QS41jxPSZ17p4VdGnMHk3MQ==}
    engines: {node: '>=0.4.0'}

  detect-libc@2.0.3:
    resolution: {integrity: sha512-bwy0MGW55bG41VqxxypOsdSdGqLwXPI/focwgTYCFMbdUiBAxLg9CFzG08sz2aqzknwiX7Hkl0bQENjg8iLByw==}
    engines: {node: '>=8'}

  detect-node-es@1.1.0:
    resolution: {integrity: sha512-ypdmJU/TbBby2Dxibuv7ZLW3Bs1QEmM7nHjEANfohJLvE0XVujisn1qPJcZxg+qDucsr+bP6fLD1rPS3AhJ7EQ==}

  devlop@1.1.0:
    resolution: {integrity: sha512-RWmIqhcFf1lRYBvNmr7qTNuyCt/7/ns2jbpp1+PalgE/rDQcBT0fioSMUpJ93irlUhC5hrg4cYqe6U+0ImW0rA==}

  didyoumean@1.2.2:
    resolution: {integrity: sha512-gxtyfqMg7GKyhQmb056K7M3xszy/myH8w+B4RT+QXBQsvAOdc3XymqDDPHx1BgPgsdAA5SIifona89YtRATDzw==}

  dlv@1.1.3:
    resolution: {integrity: sha512-+HlytyjlPKnIG8XuRG8WvmBP8xs8P71y+SKKS6ZXWoEgLuePxtDoUEiH7WkdePWrQ5JBpE6aoVqfZfJUQkjXwA==}

  doctrine@2.1.0:
    resolution: {integrity: sha512-35mSku4ZXK0vfCuHEDAwt55dg2jNajHZ1odvF+8SSr82EsZY4QmXfuWso8oEd8zRhVObSN18aM0CjSdoBX7zIw==}
    engines: {node: '>=0.10.0'}

  dom-helpers@5.2.1:
    resolution: {integrity: sha512-nRCa7CK3VTrM2NmGkIy4cbK7IZlgBE/PYMn55rrXefr5xXDP0LdtfPnblFDoVdcAfslJ7or6iqAUnx0CCGIWQA==}

  dunder-proto@1.0.1:
    resolution: {integrity: sha512-KIN/nDJBQRcXw0MLVhZE9iQHmG68qAVIBg9CqmUYjmQIhgij9U5MFvrqkUL5FbtyyzZuOeOt0zdeRe4UY7ct+A==}
    engines: {node: '>= 0.4'}

  eastasianwidth@0.2.0:
    resolution: {integrity: sha512-I88TYZWc9XiYHRQ4/3c5rjjfgkjhLyW2luGIheGERbNQ6OY7yTybanSpDXZa8y7VUP9YmDcYa+eyq4ca7iLqWA==}

  emoji-regex@8.0.0:
    resolution: {integrity: sha512-MSjYzcWNOA0ewAHpz0MxpYFvwg6yjy1NG3xteoqz644VCo/RPgnr1/GGt+ic3iJTzQ8Eu3TdM14SawnVUmGE6A==}

  emoji-regex@9.2.2:
    resolution: {integrity: sha512-L18DaJsXSUk2+42pv8mLs5jJT2hqFkFE4j21wOmgbUqsZ2hL72NsUU785g9RXgo3s0ZNgVl42TiHp3ZtOv/Vyg==}

  enhanced-resolve@5.18.0:
    resolution: {integrity: sha512-0/r0MySGYG8YqlayBZ6MuCfECmHFdJ5qyPh8s8wa5Hnm6SaFLSK1VYCbj+NKp090Nm1caZhD+QTnmxO7esYGyQ==}
    engines: {node: '>=10.13.0'}

  entities@4.5.0:
    resolution: {integrity: sha512-V0hjH4dGPh9Ao5p0MoRY6BVqtwCjhz6vI5LT8AJ55H+4g9/4vbHx1I54fS0XuclLhDHArPQCiMjDxjaL8fPxhw==}
    engines: {node: '>=0.12'}

  es-abstract@1.23.9:
    resolution: {integrity: sha512-py07lI0wjxAC/DcfK1S6G7iANonniZwTISvdPzk9hzeH0IZIshbuuFxLIU96OyF89Yb9hiqWn8M/bY83KY5vzA==}
    engines: {node: '>= 0.4'}

  es-define-property@1.0.1:
    resolution: {integrity: sha512-e3nRfgfUZ4rNGL232gUgX06QNyyez04KdjFrF+LTRoOXmrOgFKDg4BCdsjW8EnT69eqdYGmRpJwiPVYNrCaW3g==}
    engines: {node: '>= 0.4'}

  es-errors@1.3.0:
    resolution: {integrity: sha512-Zf5H2Kxt2xjTvbJvP2ZWLEICxA6j+hAmMzIlypy4xcBg1vKVnx89Wy0GbS+kf5cwCVFFzdCFh2XSCFNULS6csw==}
    engines: {node: '>= 0.4'}

  es-iterator-helpers@1.2.1:
    resolution: {integrity: sha512-uDn+FE1yrDzyC0pCo961B2IHbdM8y/ACZsKD4dG6WqrjV53BADjwa7D+1aom2rsNVfLyDgU/eigvlJGJ08OQ4w==}
    engines: {node: '>= 0.4'}

  es-object-atoms@1.1.1:
    resolution: {integrity: sha512-FGgH2h8zKNim9ljj7dankFPcICIK9Cp5bm+c2gQSYePhpaG5+esrLODihIorn+Pe6FGJzWhXQotPv73jTaldXA==}
    engines: {node: '>= 0.4'}

  es-set-tostringtag@2.1.0:
    resolution: {integrity: sha512-j6vWzfrGVfyXxge+O0x5sh6cvxAog0a/4Rdd2K36zCMV5eJ+/+tOAngRO8cODMNWbVRdVlmGZQL2YS3yR8bIUA==}
    engines: {node: '>= 0.4'}

  es-shim-unscopables@1.0.2:
    resolution: {integrity: sha512-J3yBRXCzDu4ULnQwxyToo/OjdMx6akgVC7K6few0a7F/0wLtmKKN7I73AH5T2836UuXRqN7Qg+IIUw/+YJksRw==}

  es-to-primitive@1.3.0:
    resolution: {integrity: sha512-w+5mJ3GuFL+NjVtJlvydShqE1eN3h3PbI7/5LAsYJP/2qtuMXjfL2LpHSRqo4b4eSF5K/DH1JXKUAHSB2UW50g==}
    engines: {node: '>= 0.4'}

  esbuild@0.25.2:
    resolution: {integrity: sha512-16854zccKPnC+toMywC+uKNeYSv+/eXkevRAfwRD/G9Cleq66m8XFIrigkbvauLLlCfDL45Q2cWegSg53gGBnQ==}
    engines: {node: '>=18'}
    hasBin: true

  escape-string-regexp@4.0.0:
    resolution: {integrity: sha512-TtpcNJ3XAzx3Gq8sWRzJaVajRs0uVxA2YAkdb1jm2YkPz4G6egUFAyA3n5vtEIZefPk5Wa4UXbKuS5fKkJWdgA==}
    engines: {node: '>=10'}

  escape-string-regexp@5.0.0:
    resolution: {integrity: sha512-/veY75JbMK4j1yjvuUxuVsiS/hr/4iHs9FTT6cgTexxdE0Ly/glccBAkloH/DofkjRbZU3bnoj38mOmhkZ0lHw==}
    engines: {node: '>=12'}

  eslint-config-next@15.1.5:
    resolution: {integrity: sha512-Awm7iUJY8toOR+fU8yTxZnA7/LyOGUGOd6cENCuDfJ3gucHOSmLdOSGJ4u+nlrs8p5qXemua42bZmq+uOzxl6Q==}
    peerDependencies:
      eslint: ^7.23.0 || ^8.0.0 || ^9.0.0
      typescript: '>=3.3.1'
    peerDependenciesMeta:
      typescript:
        optional: true

  eslint-import-resolver-node@0.3.9:
    resolution: {integrity: sha512-WFj2isz22JahUv+B788TlO3N6zL3nNJGU8CcZbPZvVEkBPaJdCV4vy5wyghty5ROFbCRnm132v8BScu5/1BQ8g==}

  eslint-import-resolver-typescript@3.7.0:
    resolution: {integrity: sha512-Vrwyi8HHxY97K5ebydMtffsWAn1SCR9eol49eCd5fJS4O1WV7PaAjbcjmbfJJSMz/t4Mal212Uz/fQZrOB8mow==}
    engines: {node: ^14.18.0 || >=16.0.0}
    peerDependencies:
      eslint: '*'
      eslint-plugin-import: '*'
      eslint-plugin-import-x: '*'
    peerDependenciesMeta:
      eslint-plugin-import:
        optional: true
      eslint-plugin-import-x:
        optional: true

  eslint-module-utils@2.12.0:
    resolution: {integrity: sha512-wALZ0HFoytlyh/1+4wuZ9FJCD/leWHQzzrxJ8+rebyReSLk7LApMyd3WJaLVoN+D5+WIdJyDK1c6JnE65V4Zyg==}
    engines: {node: '>=4'}
    peerDependencies:
      '@typescript-eslint/parser': '*'
      eslint: '*'
      eslint-import-resolver-node: '*'
      eslint-import-resolver-typescript: '*'
      eslint-import-resolver-webpack: '*'
    peerDependenciesMeta:
      '@typescript-eslint/parser':
        optional: true
      eslint:
        optional: true
      eslint-import-resolver-node:
        optional: true
      eslint-import-resolver-typescript:
        optional: true
      eslint-import-resolver-webpack:
        optional: true

  eslint-plugin-import@2.31.0:
    resolution: {integrity: sha512-ixmkI62Rbc2/w8Vfxyh1jQRTdRTF52VxwRVHl/ykPAmqG+Nb7/kNn+byLP0LxPgI7zWA16Jt82SybJInmMia3A==}
    engines: {node: '>=4'}
    peerDependencies:
      '@typescript-eslint/parser': '*'
      eslint: ^2 || ^3 || ^4 || ^5 || ^6 || ^7.2.0 || ^8 || ^9
    peerDependenciesMeta:
      '@typescript-eslint/parser':
        optional: true

  eslint-plugin-jsx-a11y@6.10.2:
    resolution: {integrity: sha512-scB3nz4WmG75pV8+3eRUQOHZlNSUhFNq37xnpgRkCCELU3XMvXAxLk1eqWWyE22Ki4Q01Fnsw9BA3cJHDPgn2Q==}
    engines: {node: '>=4.0'}
    peerDependencies:
      eslint: ^3 || ^4 || ^5 || ^6 || ^7 || ^8 || ^9

  eslint-plugin-react-hooks@5.1.0:
    resolution: {integrity: sha512-mpJRtPgHN2tNAvZ35AMfqeB3Xqeo273QxrHJsbBEPWODRM4r0yB6jfoROqKEYrOn27UtRPpcpHc2UqyBSuUNTw==}
    engines: {node: '>=10'}
    peerDependencies:
      eslint: ^3.0.0 || ^4.0.0 || ^5.0.0 || ^6.0.0 || ^7.0.0 || ^8.0.0-0 || ^9.0.0

  eslint-plugin-react@7.37.4:
    resolution: {integrity: sha512-BGP0jRmfYyvOyvMoRX/uoUeW+GqNj9y16bPQzqAHf3AYII/tDs+jMN0dBVkl88/OZwNGwrVFxE7riHsXVfy/LQ==}
    engines: {node: '>=4'}
    peerDependencies:
      eslint: ^3 || ^4 || ^5 || ^6 || ^7 || ^8 || ^9.7

  eslint-scope@8.2.0:
    resolution: {integrity: sha512-PHlWUfG6lvPc3yvP5A4PNyBL1W8fkDUccmI21JUu/+GKZBoH/W5u6usENXUrWFRsyoW5ACUjFGgAFQp5gUlb/A==}
    engines: {node: ^18.18.0 || ^20.9.0 || >=21.1.0}

  eslint-visitor-keys@3.4.3:
    resolution: {integrity: sha512-wpc+LXeiyiisxPlEkUzU6svyS1frIO3Mgxj1fdy7Pm8Ygzguax2N3Fa/D/ag1WqbOprdI+uY6wMUl8/a2G+iag==}
    engines: {node: ^12.22.0 || ^14.17.0 || >=16.0.0}

  eslint-visitor-keys@4.2.0:
    resolution: {integrity: sha512-UyLnSehNt62FFhSwjZlHmeokpRK59rcz29j+F1/aDgbkbRTk7wIc9XzdoasMUbRNKDM0qQt/+BJ4BrpFeABemw==}
    engines: {node: ^18.18.0 || ^20.9.0 || >=21.1.0}

  eslint@9.18.0:
    resolution: {integrity: sha512-+waTfRWQlSbpt3KWE+CjrPPYnbq9kfZIYUqapc0uBXyjTp8aYXZDsUH16m39Ryq3NjAVP4tjuF7KaukeqoCoaA==}
    engines: {node: ^18.18.0 || ^20.9.0 || >=21.1.0}
    hasBin: true
    peerDependencies:
      jiti: '*'
    peerDependenciesMeta:
      jiti:
        optional: true

  espree@10.3.0:
    resolution: {integrity: sha512-0QYC8b24HWY8zjRnDTL6RiHfDbAWn63qb4LMj1Z4b076A4une81+z03Kg7l7mn/48PUTqoLptSXez8oknU8Clg==}
    engines: {node: ^18.18.0 || ^20.9.0 || >=21.1.0}

  esquery@1.6.0:
    resolution: {integrity: sha512-ca9pw9fomFcKPvFLXhBKUK90ZvGibiGOvRJNbjljY7s7uq/5YO4BOzcYtJqExdx99rF6aAcnRxHmcUHcz6sQsg==}
    engines: {node: '>=0.10'}

  esrecurse@4.3.0:
    resolution: {integrity: sha512-KmfKL3b6G+RXvP8N1vr3Tq1kL/oCFgn2NYXEtqP8/L3pKapUA4G8cFVaoF3SU323CD4XypR/ffioHmkti6/Tag==}
    engines: {node: '>=4.0'}

  estraverse@5.3.0:
    resolution: {integrity: sha512-MMdARuVEQziNTeJD8DgMqmhwR11BRQ/cBP+pLtYdSTnf3MIO8fFeiINEbX36ZdNlfU/7A9f3gUw49B3oQsvwBA==}
    engines: {node: '>=4.0'}

  estree-util-is-identifier-name@3.0.0:
    resolution: {integrity: sha512-hFtqIDZTIUZ9BXLb8y4pYGyk6+wekIivNVTcmvk8NoOh+VeRn5y6cEHzbURrWbfp1fIqdVipilzj+lfaadNZmg==}

  esutils@2.0.3:
    resolution: {integrity: sha512-kVscqXk4OCp68SZ0dkgEKVi6/8ij300KBWTJq32P/dYeWTSwK41WyTxalN1eRmA5Z9UU/LX9D7FWSmV9SAYx6g==}
    engines: {node: '>=0.10.0'}

  event-target-shim@5.0.1:
    resolution: {integrity: sha512-i/2XbnSz/uxRCU6+NdVJgKWDTM427+MqYbkQzD321DuCQJUqOuJKIA0IM2+W2xtYHdKOmZ4dR6fExsd4SXL+WQ==}
    engines: {node: '>=6'}

  eventemitter3@4.0.7:
    resolution: {integrity: sha512-8guHBZCwKnFhYdHr2ysuRWErTwhoN2X8XELRlrRwpmfeY2jjuUN4taQMsULKUVo1K4DvZl+0pgfyoysHxvmvEw==}

<<<<<<< HEAD
  execa@5.1.1:
    resolution: {integrity: sha512-8uSpZZocAZRBAPIEINJj3Lo9HyGitllczc27Eh5YYojjMFMn8yHMDMaUHE2Jqfq05D/wucwI4JGURyXt1vchyg==}
    engines: {node: '>=10'}

  execa@7.2.0:
    resolution: {integrity: sha512-UduyVP7TLB5IcAQl+OzLyLcS/l32W/GLg+AhHJ+ow40FOk2U3SAllPwR44v4vmdFwIWqpdwxxpQbF1n5ta9seA==}
    engines: {node: ^14.18.0 || ^16.14.0 || >=18.0.0}

  extend@3.0.2:
    resolution: {integrity: sha512-fjquC59cD7CyW6urNXK0FBufkZcoiGG80wTuPujX590cB5Ttln20E2UB4S/WARVqhXffZl2LNgS+gQdPIIim/g==}

=======
>>>>>>> 984deb56
  fancy-canvas@2.1.0:
    resolution: {integrity: sha512-nifxXJ95JNLFR2NgRV4/MxVP45G9909wJTEKz5fg/TZS20JJZA6hfgRVh/bC9bwl2zBtBNcYPjiBE4njQHVBwQ==}

  fast-deep-equal@3.1.3:
    resolution: {integrity: sha512-f3qQ9oQy9j2AhBe/H9VC91wLmKBCCU/gDOnKNAYG5hswO7BLKj09Hc5HYNz9cGI++xlpDCIgDaitVs03ATR84Q==}

  fast-equals@5.2.2:
    resolution: {integrity: sha512-V7/RktU11J3I36Nwq2JnZEM7tNm17eBJz+u25qdxBZeCKiX6BkVSZQjwWIr+IobgnZy+ag73tTZgZi7tr0LrBw==}
    engines: {node: '>=6.0.0'}

  fast-glob@3.3.1:
    resolution: {integrity: sha512-kNFPyjhh5cKjrUltxs+wFx+ZkbRaxxmZ+X0ZU31SOsxCEtP9VPgtq2teZw1DebupL5GmDaNQ6yKMMVcM41iqDg==}
    engines: {node: '>=8.6.0'}

  fast-glob@3.3.3:
    resolution: {integrity: sha512-7MptL8U0cqcFdzIzwOTHoilX9x5BrNqye7Z/LuC7kCMRio1EMSyqRK3BEAUD7sXRq4iT4AzTVuZdhgQ2TCvYLg==}
    engines: {node: '>=8.6.0'}

  fast-json-stable-stringify@2.1.0:
    resolution: {integrity: sha512-lhd/wF+Lk98HZoTCtlVraHtfh5XYijIjalXck7saUtuanSDyLMxnHhSXEDJqHxD7msR8D0uCmqlkwjCV8xvwHw==}

  fast-levenshtein@2.0.6:
    resolution: {integrity: sha512-DCXu6Ifhqcks7TZKY3Hxp3y6qphY5SJZmrWMDrKcERSOXWQdMhU9Ig/PYrzyw/ul9jOIyh0N4M0tbC5hodg8dw==}

  fastq@1.18.0:
    resolution: {integrity: sha512-QKHXPW0hD8g4UET03SdOdunzSouc9N4AuHdsX8XNcTsuz+yYFILVNIX4l9yHABMhiEI9Db0JTTIpu0wB+Y1QQw==}

  fetch-blob@3.2.0:
    resolution: {integrity: sha512-7yAQpD2UMJzLi1Dqv7qFYnPbaPx7ZfFK6PiIxQ4PfkGPyNyl2Ugx+a/umUonmKqjhM4DnfbMvdX6otXq83soQQ==}
    engines: {node: ^12.20 || >= 14.13}

  file-entry-cache@8.0.0:
    resolution: {integrity: sha512-XXTUwCvisa5oacNGRP9SfNtYBNAMi+RPwBFmblZEF7N7swHYQS6/Zfk7SRwx4D5j3CH211YNRco1DEMNVfZCnQ==}
    engines: {node: '>=16.0.0'}

  fill-range@7.1.1:
    resolution: {integrity: sha512-YsGpe3WHLK8ZYi4tWDg2Jy3ebRz2rXowDxnld4bkQB00cc/1Zw9AWnC0i9ztDJitivtQvaI9KaLyKrc+hBW0yg==}
    engines: {node: '>=8'}

  find-up@5.0.0:
    resolution: {integrity: sha512-78/PXT1wlLLDgTzDs7sjq9hzz0vXD+zn+7wypEe4fXQxCmdmqfGsEPQxmiCSQI3ajFV91bVSsvNtrJRiW6nGng==}
    engines: {node: '>=10'}

  flat-cache@4.0.1:
    resolution: {integrity: sha512-f7ccFPK3SXFHpx15UIGyRJ/FJQctuKZ0zVuN3frBo4HnK3cay9VEW0R6yPYFHC0AgqhukPzKjq22t5DmAyqGyw==}
    engines: {node: '>=16'}

  flatted@3.3.2:
    resolution: {integrity: sha512-AiwGJM8YcNOaobumgtng+6NHuOqC3A7MixFeDafM3X9cIUM+xUXoS5Vfgf+OihAYe20fxqNM9yPBXJzRtZ/4eA==}

  follow-redirects@1.15.9:
    resolution: {integrity: sha512-gew4GsXizNgdoRyqmyfMHyAmXsZDk6mHkSxZFCzW9gwlbtOW44CDtYavM+y+72qD/Vq2l550kMF52DT8fOLJqQ==}
    engines: {node: '>=4.0'}
    peerDependencies:
      debug: '*'
    peerDependenciesMeta:
      debug:
        optional: true

  for-each@0.3.3:
    resolution: {integrity: sha512-jqYfLp7mo9vIyQf8ykW2v7A+2N4QjeCeI5+Dz9XraiO1ign81wjiH7Fb9vSOWvQfNtmSa4H2RoQTrrXivdUZmw==}

  foreground-child@3.3.0:
    resolution: {integrity: sha512-Ld2g8rrAyMYFXBhEqMz8ZAHBi4J4uS1i/CxGMDnjyFWddMXLVcDp051DZfu+t7+ab7Wv6SMqpWmyFIj5UbfFvg==}
    engines: {node: '>=14'}

  form-data-encoder@1.7.2:
    resolution: {integrity: sha512-qfqtYan3rxrnCk1VYaA4H+Ms9xdpPqvLZa6xmMgFvhO32x7/3J/ExcTd6qpxM0vH2GdMI+poehyBZvqfMTto8A==}

  form-data@4.0.1:
    resolution: {integrity: sha512-tzN8e4TX8+kkxGPK8D5u0FNmjPUjw3lwC9lSLxxoB/+GtsJG91CO8bSWy73APlgAZzZbXEYZJuxjkHH2w+Ezhw==}
    engines: {node: '>= 6'}

  formdata-node@4.4.1:
    resolution: {integrity: sha512-0iirZp3uVDjVGt9p49aTaqjk84TrglENEDuqfdlZQ1roC9CWlPk6Avf8EEnZNcAqPonwkG35x4n3ww/1THYAeQ==}
    engines: {node: '>= 12.20'}

  formdata-polyfill@4.0.10:
    resolution: {integrity: sha512-buewHzMvYL29jdeQTVILecSaZKnt/RJWjoZCF5OW60Z67/GmSLBkOFM7qh1PI3zFNtJbaZL5eQu1vLfazOwj4g==}
    engines: {node: '>=12.20.0'}

  framer-motion@12.0.5:
    resolution: {integrity: sha512-OgfUHfL+u80uCf6VzkV7j3+H2W9zPMdV+40bug4ftB0C2+0FpfNca2rbH2Fouq2R7//bjw6tJhOwXsrsM4+LKw==}
    peerDependencies:
      '@emotion/is-prop-valid': '*'
      react: ^18.0.0 || ^19.0.0
      react-dom: ^18.0.0 || ^19.0.0
    peerDependenciesMeta:
      '@emotion/is-prop-valid':
        optional: true
      react:
        optional: true
      react-dom:
        optional: true

  fsevents@2.3.3:
    resolution: {integrity: sha512-5xoDfX+fL7faATnagmWPpbFtwh/R77WmMMqqHGS65C3vvB0YHrgF+B1YmZ3441tMj5n63k0212XNoJwzlhffQw==}
    engines: {node: ^8.16.0 || ^10.6.0 || >=11.0.0}
    os: [darwin]

  function-bind@1.1.2:
    resolution: {integrity: sha512-7XHNxH7qX9xG5mIwxkhumTox/MIRNcOgDrxWsMt2pAr23WHp6MrRlN7FBSFpCpr+oVO0F744iUgR82nJMfG2SA==}

  function.prototype.name@1.1.8:
    resolution: {integrity: sha512-e5iwyodOHhbMr/yNrc7fDYG4qlbIvI5gajyzPnb5TCwyhjApznQh1BMFou9b30SevY43gCJKXycoCBjMbsuW0Q==}
    engines: {node: '>= 0.4'}

  functions-have-names@1.2.3:
    resolution: {integrity: sha512-xckBUXyTIqT97tq2x2AMb+g163b5JFysYk0x4qxNFwbfQkmNZoiRHb6sPzI9/QV33WeuvVYBUIiD4NzNIyqaRQ==}

  get-intrinsic@1.2.7:
    resolution: {integrity: sha512-VW6Pxhsrk0KAOqs3WEd0klDiF/+V7gQOpAvY1jVU/LHmaD/kQO4523aiJuikX/QAKYiW6x8Jh+RJej1almdtCA==}
    engines: {node: '>= 0.4'}

  get-nonce@1.0.1:
    resolution: {integrity: sha512-FJhYRoDaiatfEkUK8HKlicmu/3SGFD51q3itKDGoSTysQJBnfOcxU5GxnhE1E6soB76MbT0MBtnKJuXyAx+96Q==}
    engines: {node: '>=6'}

  get-proto@1.0.1:
    resolution: {integrity: sha512-sTSfBjoXBp89JvIKIefqw7U2CCebsc74kiY6awiGogKtoSGbgjYE/G/+l9sF3MWFPNc9IcoOC4ODfKHfxFmp0g==}
    engines: {node: '>= 0.4'}

  get-symbol-description@1.1.0:
    resolution: {integrity: sha512-w9UMqWwJxHNOvoNzSJ2oPF5wvYcvP7jUvYzhp67yEhTi17ZDBBC1z9pTdGuzjD+EFIqLSYRweZjqfiPzQ06Ebg==}
    engines: {node: '>= 0.4'}

  get-tsconfig@4.9.0:
    resolution: {integrity: sha512-52n24W52sIueosRe0XZ8Ex5Yle+WbhfCKnV/gWXpbVR8FXNTfqdKEKUSypKso66VRHTvvcQxL44UTZbJRlCTnw==}

  glob-parent@5.1.2:
    resolution: {integrity: sha512-AOIgSQCepiJYwP3ARnGx+5VnTu2HBYdzbGP45eLw1vr3zB3vZLeyed1sC9hnbcOc9/SrMyM5RPQrkGz4aS9Zow==}
    engines: {node: '>= 6'}

  glob-parent@6.0.2:
    resolution: {integrity: sha512-XxwI8EOhVQgWp6iDL+3b0r86f4d6AX6zSU55HfB4ydCEuXLXc5FcYeOu+nnGftS4TEju/11rt4KJPTMgbfmv4A==}
    engines: {node: '>=10.13.0'}

  glob@10.4.5:
    resolution: {integrity: sha512-7Bv8RF0k6xjo7d4A/PxYLbUCfb6c+Vpd2/mB2yRDlew7Jb5hEXiCD9ibfO7wpk8i4sevK6DFny9h7EYbM3/sHg==}
    hasBin: true

  globals@14.0.0:
    resolution: {integrity: sha512-oahGvuMGQlPw/ivIYBjVSrWAfWLBeku5tpPE2fOPLi+WHffIWbuh2tCjhyQhTBPMf5E9jDEH4FOmTYgYwbKwtQ==}
    engines: {node: '>=18'}

  globalthis@1.0.4:
    resolution: {integrity: sha512-DpLKbNU4WylpxJykQujfCcwYWiV/Jhm50Goo0wrVILAv5jOr9d+H+UR3PhSCD2rCCEIg0uc+G+muBTwD54JhDQ==}
    engines: {node: '>= 0.4'}

  goober@2.1.16:
    resolution: {integrity: sha512-erjk19y1U33+XAMe1VTvIONHYoSqE4iS7BYUZfHaqeohLmnC0FdxEh7rQU+6MZ4OajItzjZFSRtVANrQwNq6/g==}
    peerDependencies:
      csstype: ^3.0.10

  gopd@1.2.0:
    resolution: {integrity: sha512-ZUKRh6/kUFoAiTAtTYPZJ3hw9wNxx+BIBOijnlG9PnrJsCcSjs1wyyD6vJpaYtgnzDrKYRSqf3OO6Rfa93xsRg==}
    engines: {node: '>= 0.4'}

  graceful-fs@4.2.11:
    resolution: {integrity: sha512-RbJ5/jmFcNNCcDV5o9eTnBLJ/HszWV0P73bc+Ff4nS/rJj+YaS6IGyiOL0VoBYX+l1Wrl3k63h/KrH+nhJ0XvQ==}

  graphemer@1.4.0:
    resolution: {integrity: sha512-EtKwoO6kxCL9WO5xipiHTZlSzBm7WLT627TqC/uVRd0HKmq8NXyebnNYxDoBi7wt8eTWrUrKXCOVaFq9x1kgag==}

  has-bigints@1.1.0:
    resolution: {integrity: sha512-R3pbpkcIqv2Pm3dUwgjclDRVmWpTJW2DcMzcIhEXEx1oh/CEMObMm3KLmRJOdvhM7o4uQBnwr8pzRK2sJWIqfg==}
    engines: {node: '>= 0.4'}

  has-flag@4.0.0:
    resolution: {integrity: sha512-EykJT/Q1KjTWctppgIAgfSO0tKVuZUjhgMr17kqTumMl6Afv3EISleU7qZUzoXDFTAHTDC4NOoG/ZxU3EvlMPQ==}
    engines: {node: '>=8'}

  has-property-descriptors@1.0.2:
    resolution: {integrity: sha512-55JNKuIW+vq4Ke1BjOTjM2YctQIvCT7GFzHwmfZPGo5wnrgkid0YQtnAleFSqumZm4az3n2BS+erby5ipJdgrg==}

  has-proto@1.2.0:
    resolution: {integrity: sha512-KIL7eQPfHQRC8+XluaIw7BHUwwqL19bQn4hzNgdr+1wXoU0KKj6rufu47lhY7KbJR2C6T6+PfyN0Ea7wkSS+qQ==}
    engines: {node: '>= 0.4'}

  has-symbols@1.1.0:
    resolution: {integrity: sha512-1cDNdwJ2Jaohmb3sg4OmKaMBwuC48sYni5HUw2DvsC8LjGTLK9h+eb1X6RyuOHe4hT0ULCW68iomhjUoKUqlPQ==}
    engines: {node: '>= 0.4'}

  has-tostringtag@1.0.2:
    resolution: {integrity: sha512-NqADB8VjPFLM2V0VvHUewwwsw0ZWBaIdgo+ieHtK3hasLz4qeCRjYcqfB6AQrBggRKppKF8L52/VqdVsO47Dlw==}
    engines: {node: '>= 0.4'}

  hasown@2.0.2:
    resolution: {integrity: sha512-0hJU9SCPvmMzIBdZFqNPXWa6dqh7WdH0cII9y+CyS8rG3nL48Bclra9HmKhVVUHyPWNH5Y7xDwAB7bfgSjkUMQ==}
    engines: {node: '>= 0.4'}

<<<<<<< HEAD
  hast-util-from-parse5@8.0.3:
    resolution: {integrity: sha512-3kxEVkEKt0zvcZ3hCRYI8rqrgwtlIOFMWkbclACvjlDw8Li9S2hk/d51OI0nr/gIpdMHNepwgOKqZ/sy0Clpyg==}

  hast-util-parse-selector@4.0.0:
    resolution: {integrity: sha512-wkQCkSYoOGCRKERFWcxMVMOcYE2K1AaNLU8DXS9arxnLOUEWbOXKXiJUNzEpqZ3JOKpnha3jkFrumEjVliDe7A==}

  hast-util-raw@9.1.0:
    resolution: {integrity: sha512-Y8/SBAHkZGoNkpzqqfCldijcuUKh7/su31kEBp67cFY09Wy0mTRgtsLYsiIxMJxlu0f6AA5SUTbDR8K0rxnbUw==}

  hast-util-sanitize@5.0.2:
    resolution: {integrity: sha512-3yTWghByc50aGS7JlGhk61SPenfE/p1oaFeNwkOOyrscaOkMGrcW9+Cy/QAIOBpZxP1yqDIzFMR0+Np0i0+usg==}

  hast-util-to-jsx-runtime@2.3.6:
    resolution: {integrity: sha512-zl6s8LwNyo1P9uw+XJGvZtdFF1GdAkOg8ujOw+4Pyb76874fLps4ueHXDhXWdk6YHQ6OgUtinliG7RsYvCbbBg==}

  hast-util-to-parse5@8.0.0:
    resolution: {integrity: sha512-3KKrV5ZVI8if87DVSi1vDeByYrkGzg4mEfeu4alwgmmIeARiBLKCZS2uw5Gb6nU9x9Yufyj3iudm6i7nl52PFw==}

  hast-util-whitespace@3.0.0:
    resolution: {integrity: sha512-88JUN06ipLwsnv+dVn+OIYOvAuvBMy/Qoi6O7mQHxdPXpjy+Cd6xRkWwux7DKO+4sYILtLBRIKgsdpS2gQc7qw==}

  hastscript@9.0.1:
    resolution: {integrity: sha512-g7df9rMFX/SPi34tyGCyUBREQoKkapwdY/T04Qn9TDWfHhAYt4/I0gMVirzK5wEzeUqIjEB+LXC/ypb7Aqno5w==}

  html-url-attributes@3.0.1:
    resolution: {integrity: sha512-ol6UPyBWqsrO6EJySPz2O7ZSr856WDrEzM5zMqp+FJJLGMW35cLYmmZnl0vztAZxRUoNZJFTCohfjuIJ8I4QBQ==}

  html-void-elements@3.0.0:
    resolution: {integrity: sha512-bEqo66MRXsUGxWHV5IP0PUiAWwoEjba4VCzg0LjFJBpchPaTfyfCKTG6bc5F8ucKec3q5y6qOdGyYTSBEvhCrg==}

  https-proxy-agent@7.0.6:
    resolution: {integrity: sha512-vK9P5/iUfdl95AI+JVyUuIcVtd4ofvtrOr3HNtM2yxC9bnMbEdp3x01OhQNnjb8IJYi38VlTE3mBXwcfvywuSw==}
    engines: {node: '>= 14'}

  human-signals@2.1.0:
    resolution: {integrity: sha512-B4FFZ6q/T2jhhksgkbEW3HBvWIfDW85snkQgawt07S7J5QXTk6BkNV+0yAeZrM5QpMAdYlocGoljn0sJ/WQkFw==}
    engines: {node: '>=10.17.0'}

  human-signals@4.3.1:
    resolution: {integrity: sha512-nZXjEF2nbo7lIw3mgYjItAfgQXog3OjJogSbKa2CQIIvSGWcKgeJnQlNXip6NglNzYH45nSRiEVimMvYL8DDqQ==}
    engines: {node: '>=14.18.0'}

  humanize-ms@1.2.1:
    resolution: {integrity: sha512-Fl70vYtsAFb/C06PTS9dZBo7ihau+Tu/DNCk/OyHhea07S+aeMWpFFkUaXRa8fI+ScZbEI8dfSxwY7gxZ9SAVQ==}

  ieee754@1.2.1:
    resolution: {integrity: sha512-dcyqhDvX1C46lXZcVqCpK+FtMRQVdIMN6/Df5js2zouUsqG7I6sFxitIC+7KYK29KdXOLHdu9zL4sFnoVQnqaA==}

=======
>>>>>>> 984deb56
  ignore@5.3.2:
    resolution: {integrity: sha512-hsBTNUqQTDwkWtcdYI2i06Y/nUBEsNEDJKjWdigLvegy8kDuJAS8uRlpkkcQpyEXL0Z/pjDy5HBmMjRCJ2gq+g==}
    engines: {node: '>= 4'}

  import-fresh@3.3.0:
    resolution: {integrity: sha512-veYYhQa+D1QBKznvhUHxb8faxlrwUnxseDAbAp457E0wLNio2bOSKnjYDhMj+YiAq61xrMGhQk9iXVk5FzgQMw==}
    engines: {node: '>=6'}

  imurmurhash@0.1.4:
    resolution: {integrity: sha512-JmXMZ6wuvDmLiHEml9ykzqO6lwFbof0GG4IkcGaENdCRDDmMVnny7s5HsIgHCbaq0w2MyPhDqkhTUgS2LU2PHA==}
    engines: {node: '>=0.8.19'}

<<<<<<< HEAD
  inherits@2.0.4:
    resolution: {integrity: sha512-k/vGaX4/Yla3WzyMCvTQOXYeIHvqOKtnqBduzTHpzpQZzAskKMhZ2K+EnBiSM9zGSoIFeMpXKxa4dYeZIQqewQ==}

  inline-style-parser@0.2.4:
    resolution: {integrity: sha512-0aO8FkhNZlj/ZIbNi7Lxxr12obT7cL1moPfE4tg1LkX7LlLfC6DeX4l2ZEud1ukP9jNQyNnfzQVqwbwmAATY4Q==}

=======
>>>>>>> 984deb56
  internal-slot@1.1.0:
    resolution: {integrity: sha512-4gd7VpWNQNB4UKKCFFVcp1AVv+FMOgs9NKzjHKusc8jTMhd5eL1NqQqOpE0KzMds804/yHlglp3uxgluOqAPLw==}
    engines: {node: '>= 0.4'}

  internmap@1.0.1:
    resolution: {integrity: sha512-lDB5YccMydFBtasVtxnZ3MRBHuaoE8GKsppq+EchKL2U4nK/DmEpPHNH8MZe5HkMtpSiTSOZwfN0tzYjO/lJEw==}

  internmap@2.0.3:
    resolution: {integrity: sha512-5Hh7Y1wQbvY5ooGgPbDaL5iYLAPzMTUrjMulskHLH6wnv/A+1q5rgEaiuqEjB+oxGXIVZs1FF+R/KPN3ZSQYYg==}
    engines: {node: '>=12'}

  is-alphabetical@2.0.1:
    resolution: {integrity: sha512-FWyyY60MeTNyeSRpkM2Iry0G9hpr7/9kD40mD/cGQEuilcZYS4okz8SN2Q6rLCJ8gbCt6fN+rC+6tMGS99LaxQ==}

  is-alphanumerical@2.0.1:
    resolution: {integrity: sha512-hmbYhX/9MUMF5uh7tOXyK/n0ZvWpad5caBA17GsC6vyuCqaWliRG5K1qS9inmUhEMaOBIW7/whAnSwveW/LtZw==}

  is-array-buffer@3.0.5:
    resolution: {integrity: sha512-DDfANUiiG2wC1qawP66qlTugJeL5HyzMpfr8lLK+jMQirGzNod0B12cFB/9q838Ru27sBwfw78/rdoU7RERz6A==}
    engines: {node: '>= 0.4'}

  is-arrayish@0.3.2:
    resolution: {integrity: sha512-eVRqCvVlZbuw3GrM63ovNSNAeA1K16kaR/LRY/92w0zxQ5/1YzwblUX652i4Xs9RwAGjW9d9y6X88t8OaAJfWQ==}

  is-async-function@2.1.0:
    resolution: {integrity: sha512-GExz9MtyhlZyXYLxzlJRj5WUCE661zhDa1Yna52CN57AJsymh+DvXXjyveSioqSRdxvUrdKdvqB1b5cVKsNpWQ==}
    engines: {node: '>= 0.4'}

  is-bigint@1.1.0:
    resolution: {integrity: sha512-n4ZT37wG78iz03xPRKJrHTdZbe3IicyucEtdRsV5yglwc3GyUfbAfpSeD0FJ41NbUNSt5wbhqfp1fS+BgnvDFQ==}
    engines: {node: '>= 0.4'}

  is-binary-path@2.1.0:
    resolution: {integrity: sha512-ZMERYes6pDydyuGidse7OsHxtbI7WVeUEozgR/g7rd0xUimYNlvZRE/K2MgZTjWy725IfelLeVcEM97mmtRGXw==}
    engines: {node: '>=8'}

  is-boolean-object@1.2.1:
    resolution: {integrity: sha512-l9qO6eFlUETHtuihLcYOaLKByJ1f+N4kthcU9YjHy3N+B3hWv0y/2Nd0mu/7lTFnRQHTrSdXF50HQ3bl5fEnng==}
    engines: {node: '>= 0.4'}

  is-bun-module@1.3.0:
    resolution: {integrity: sha512-DgXeu5UWI0IsMQundYb5UAOzm6G2eVnarJ0byP6Tm55iZNKceD59LNPA2L4VvsScTtHcw0yEkVwSf7PC+QoLSA==}

  is-callable@1.2.7:
    resolution: {integrity: sha512-1BC0BVFhS/p0qtw6enp8e+8OD0UrK0oFLztSjNzhcKA3WDuJxxAPXzPuPtKkjEY9UUoEWlX/8fgKeu2S8i9JTA==}
    engines: {node: '>= 0.4'}

  is-core-module@2.16.1:
    resolution: {integrity: sha512-UfoeMA6fIJ8wTYFEUjelnaGI67v6+N7qXJEvQuIGa99l4xsCruSYOVSQ0uPANn4dAzm8lkYPaKLrrijLq7x23w==}
    engines: {node: '>= 0.4'}

  is-data-view@1.0.2:
    resolution: {integrity: sha512-RKtWF8pGmS87i2D6gqQu/l7EYRlVdfzemCJN/P3UOs//x1QE7mfhvzHIApBTRf7axvT6DMGwSwBXYCT0nfB9xw==}
    engines: {node: '>= 0.4'}

  is-date-object@1.1.0:
    resolution: {integrity: sha512-PwwhEakHVKTdRNVOw+/Gyh0+MzlCl4R6qKvkhuvLtPMggI1WAHt9sOwZxQLSGpUaDnrdyDsomoRgNnCfKNSXXg==}
    engines: {node: '>= 0.4'}

<<<<<<< HEAD
  is-decimal@2.0.1:
    resolution: {integrity: sha512-AAB9hiomQs5DXWcRB1rqsxGUstbRroFOPPVAomNk/3XHR5JyEZChOyTWe2oayKnsSsr/kcGqF+z6yuH6HHpN0A==}

  is-docker@2.2.1:
    resolution: {integrity: sha512-F+i2BKsFrH66iaUFc0woD8sLy8getkwTwtOBjvs56Cx4CgJDeKQeqfz8wAYiSb8JOprWhHH5p77PbmYCvvUuXQ==}
    engines: {node: '>=8'}
    hasBin: true

  is-docker@3.0.0:
    resolution: {integrity: sha512-eljcgEDlEns/7AXFosB5K/2nCM4P7FQPkGc/DWLy5rmFEWvZayGrik1d9/QIY5nJ4f9YsVvBkA6kJpHn9rISdQ==}
    engines: {node: ^12.20.0 || ^14.13.1 || >=16.0.0}
    hasBin: true

=======
>>>>>>> 984deb56
  is-extglob@2.1.1:
    resolution: {integrity: sha512-SbKbANkN603Vi4jEZv49LeVJMn4yGwsbzZworEoyEiutsN3nJYdbO36zfhGJ6QEDpOZIFkDtnq5JRxmvl3jsoQ==}
    engines: {node: '>=0.10.0'}

  is-finalizationregistry@1.1.1:
    resolution: {integrity: sha512-1pC6N8qWJbWoPtEjgcL2xyhQOP491EQjeUo3qTKcmV8YSDDJrOepfG8pcC7h/QgnQHYSv0mJ3Z/ZWxmatVrysg==}
    engines: {node: '>= 0.4'}

  is-fullwidth-code-point@3.0.0:
    resolution: {integrity: sha512-zymm5+u+sCsSWyD9qNaejV3DFvhCKclKdizYaJUuHA83RLjb7nSuGnddCHGv0hk+KY7BMAlsWeK4Ueg6EV6XQg==}
    engines: {node: '>=8'}

  is-generator-function@1.1.0:
    resolution: {integrity: sha512-nPUB5km40q9e8UfN/Zc24eLlzdSf9OfKByBw9CIdw4H1giPMeA0OIJvbchsCu4npfI2QcMVBsGEBHKZ7wLTWmQ==}
    engines: {node: '>= 0.4'}

  is-glob@4.0.3:
    resolution: {integrity: sha512-xelSayHH36ZgE7ZWhli7pW34hNbNl8Ojv5KVmkJD4hBdD3th8Tfk9vYasLM+mXWOZhFkgZfxhLSnrwRr4elSSg==}
    engines: {node: '>=0.10.0'}

<<<<<<< HEAD
  is-hexadecimal@2.0.1:
    resolution: {integrity: sha512-DgZQp241c8oO6cA1SbTEWiXeoxV42vlcJxgH+B3hi1AiqqKruZR3ZGF8In3fj4+/y/7rHvlOZLZtgJ/4ttYGZg==}

  is-inside-container@1.0.0:
    resolution: {integrity: sha512-KIYLCCJghfHZxqjYBE7rEy0OBuTd5xCHS7tHVgvCLkx7StIoaxwNW3hCALgEUjFfeRk+MG/Qxmp/vtETEF3tRA==}
    engines: {node: '>=14.16'}
    hasBin: true

  is-interactive@2.0.0:
    resolution: {integrity: sha512-qP1vozQRI+BMOPcjFzrjXuQvdak2pHNUMZoeG2eRbiSqyvbEf/wQtEOTOX1guk6E3t36RkaqiSt8A/6YElNxLQ==}
    engines: {node: '>=12'}

=======
>>>>>>> 984deb56
  is-map@2.0.3:
    resolution: {integrity: sha512-1Qed0/Hr2m+YqxnM09CjA2d/i6YZNfF6R2oRAOj36eUdS6qIV/huPJNSEpKbupewFs+ZsJlxsjjPbc0/afW6Lw==}
    engines: {node: '>= 0.4'}

  is-number-object@1.1.1:
    resolution: {integrity: sha512-lZhclumE1G6VYD8VHe35wFaIif+CTy5SJIi5+3y4psDgWu4wPDoBhF8NxUOinEc7pHgiTsT6MaBb92rKhhD+Xw==}
    engines: {node: '>= 0.4'}

  is-number@7.0.0:
    resolution: {integrity: sha512-41Cifkg6e8TylSpdtTpeLVMqvSBEVzTttHvERD741+pnZ8ANv0004MRL43QKPDlK9cGvNp6NZWZUBlbGXYxxng==}
    engines: {node: '>=0.12.0'}

  is-plain-obj@4.1.0:
    resolution: {integrity: sha512-+Pgi+vMuUNkJyExiMBt5IlFoMyKnr5zhJ4Uspz58WOhBF5QoIZkFyNHIbBAtHwzVAgk5RtndVNsDRN61/mmDqg==}
    engines: {node: '>=12'}

  is-regex@1.2.1:
    resolution: {integrity: sha512-MjYsKHO5O7mCsmRGxWcLWheFqN9DJ/2TmngvjKXihe6efViPqc274+Fx/4fYj/r03+ESvBdTXK0V6tA3rgez1g==}
    engines: {node: '>= 0.4'}

  is-set@2.0.3:
    resolution: {integrity: sha512-iPAjerrse27/ygGLxw+EBR9agv9Y6uLeYVJMu+QNCoouJ1/1ri0mGrcWpfCqFZuzzx3WjtwxG098X+n4OuRkPg==}
    engines: {node: '>= 0.4'}

  is-shared-array-buffer@1.0.4:
    resolution: {integrity: sha512-ISWac8drv4ZGfwKl5slpHG9OwPNty4jOWPRIhBpxOoD+hqITiwuipOQ2bNthAzwA3B4fIjO4Nln74N0S9byq8A==}
    engines: {node: '>= 0.4'}

  is-string@1.1.1:
    resolution: {integrity: sha512-BtEeSsoaQjlSPBemMQIrY1MY0uM6vnS1g5fmufYOtnxLGUZM2178PKbhsk7Ffv58IX+ZtcvoGwccYsh0PglkAA==}
    engines: {node: '>= 0.4'}

  is-symbol@1.1.1:
    resolution: {integrity: sha512-9gGx6GTtCQM73BgmHQXfDmLtfjjTUDSyoxTCbp5WtoixAhfgsDirWIcVQ/IHpvI5Vgd5i/J5F7B9cN/WlVbC/w==}
    engines: {node: '>= 0.4'}

  is-typed-array@1.1.15:
    resolution: {integrity: sha512-p3EcsicXjit7SaskXHs1hA91QxgTw46Fv6EFKKGS5DRFLD8yKnohjF3hxoju94b/OcMZoQukzpPpBE9uLVKzgQ==}
    engines: {node: '>= 0.4'}

  is-weakmap@2.0.2:
    resolution: {integrity: sha512-K5pXYOm9wqY1RgjpL3YTkF39tni1XajUIkawTLUo9EZEVUFga5gSQJF8nNS7ZwJQ02y+1YCNYcMh+HIf1ZqE+w==}
    engines: {node: '>= 0.4'}

  is-weakref@1.1.0:
    resolution: {integrity: sha512-SXM8Nwyys6nT5WP6pltOwKytLV7FqQ4UiibxVmW+EIosHcmCqkkjViTb5SNssDlkCiEYRP1/pdWUKVvZBmsR2Q==}
    engines: {node: '>= 0.4'}

  is-weakset@2.0.4:
    resolution: {integrity: sha512-mfcwb6IzQyOKTs84CQMrOwW4gQcaTOAWJ0zzJCl2WSPDrWk/OzDaImWFH3djXhb24g4eudZfLRozAvPGw4d9hQ==}
    engines: {node: '>= 0.4'}

  isarray@2.0.5:
    resolution: {integrity: sha512-xHjhDr3cNBK0BzdUJSPXZntQUx/mwMS5Rw4A7lPJ90XGAO6ISP/ePDNuo0vhqOZU+UD5JoodwCAAoZQd3FeAKw==}

  isexe@2.0.0:
    resolution: {integrity: sha512-RHxMLp9lnKHGHRng9QFhRCMbYAcVpn69smSGcq3f36xjgVVWThj4qqLbTLlq7Ssj8B+fIQ1EuCEGI2lKsyQeIw==}

  iterator.prototype@1.1.5:
    resolution: {integrity: sha512-H0dkQoCa3b2VEeKQBOxFph+JAbcrQdE7KC0UkqwpLmv2EC4P41QXP+rqo9wYodACiG5/WM5s9oDApTU8utwj9g==}
    engines: {node: '>= 0.4'}

  jackspeak@3.4.3:
    resolution: {integrity: sha512-OGlZQpz2yfahA/Rd1Y8Cd9SIEsqvXkLVoSw/cgwhnhFMDbsQFeZYoJJ7bIZBS9BcamUW96asq/npPWugM+RQBw==}

  jiti@1.21.7:
    resolution: {integrity: sha512-/imKNG4EbWNrVjoNC/1H5/9GFy+tqjGBHCaSsN+P2RnPqjsLmv6UD3Ej+Kj8nBWaRAwyk7kK5ZUc+OEatnTR3A==}
    hasBin: true

  js-tokens@4.0.0:
    resolution: {integrity: sha512-RdJUflcE3cUzKiMqQgsCu06FPu9UdIJO0beYbPhHN4k6apgJtifcoCtT9bcxOpYBtpD2kCM6Sbzg4CausW/PKQ==}

  js-yaml@4.1.0:
    resolution: {integrity: sha512-wpxZs9NoxZaJESJGIZTyDEaYpl0FKSA+FB9aJiyemKhMwkxQg63h4T1KJgUGHpTqPDNRcmmYLugrRjJlBtWvRA==}
    hasBin: true

  json-buffer@3.0.1:
    resolution: {integrity: sha512-4bV5BfR2mqfQTJm+V5tPPdf+ZpuhiIvTuAB5g8kcrXOZpTT/QwwVRWBywX1ozr6lEuPdbHxwaJlm9G6mI2sfSQ==}

  json-schema-traverse@0.4.1:
    resolution: {integrity: sha512-xbbCH5dCYU5T8LcEhhuh7HJ88HXuW3qsI3Y0zOZFKfZEHcpWiHU/Jxzk629Brsab/mMiHQti9wMP+845RPe3Vg==}

  json-stable-stringify-without-jsonify@1.0.1:
    resolution: {integrity: sha512-Bdboy+l7tA3OGW6FjyFHWkP5LuByj1Tk33Ljyq0axyzdk9//JSi2u3fP1QSmd1KNwq6VOKYGlAu87CisVir6Pw==}

  json5@1.0.2:
    resolution: {integrity: sha512-g1MWMLBiz8FKi1e4w0UyVL3w+iJceWAFBAaBnnGKOpNa5f8TLktkbre1+s6oICydWAm+HRUGTmI+//xv2hvXYA==}
    hasBin: true

  jsx-ast-utils@3.3.5:
    resolution: {integrity: sha512-ZZow9HBI5O6EPgSJLUb8n2NKgmVWTwCvHGwFuJlMjvLFqlGG6pjirPhtdsseaLZjSibD8eegzmYpUZwoIlj2cQ==}
    engines: {node: '>=4.0'}

  keyv@4.5.4:
    resolution: {integrity: sha512-oxVHkHR/EJf2CNXnWxRLW6mg7JyCCUcG0DtEGmL2ctUo1PNTin1PUil+r/+4r5MpVgC/fn1kjsx7mjSujKqIpw==}

  language-subtag-registry@0.3.23:
    resolution: {integrity: sha512-0K65Lea881pHotoGEa5gDlMxt3pctLi2RplBb7Ezh4rRdLEOtgi7n4EwK9lamnUCkKBqaeKRVebTq6BAxSkpXQ==}

  language-tags@1.0.9:
    resolution: {integrity: sha512-MbjN408fEndfiQXbFQ1vnd+1NoLDsnQW41410oQBXiyXDMYH5z505juWa4KUE1LqxRC7DgOgZDbKLxHIwm27hA==}
    engines: {node: '>=0.10'}

  levn@0.4.1:
    resolution: {integrity: sha512-+bT2uH4E5LGE7h/n3evcS/sQlJXCpIp6ym8OWJ5eV6+67Dsql/LaaT7qJBAt2rzfoa/5QBGBhxDix1dMt2kQKQ==}
    engines: {node: '>= 0.8.0'}

  lightweight-charts@5.0.3:
    resolution: {integrity: sha512-/ve4wbdwAJqaexZ07HZ1bb36ZeI03ZEcqd2ttAXAcbX7/csbPqueBZmF2/jF0dPsWNvelUP9qzDR//o9625OqQ==}

  lilconfig@3.1.3:
    resolution: {integrity: sha512-/vlFKAoH5Cgt3Ie+JLhRbwOsCQePABiU3tJ1egGvyQ+33R/vcwM2Zl2QR/LzjsBeItPt3oSVXapn+m4nQDvpzw==}
    engines: {node: '>=14'}

  lines-and-columns@1.2.4:
    resolution: {integrity: sha512-7ylylesZQ/PV29jhEDl3Ufjo6ZX7gCqJr5F7PKrqc93v7fzSymt1BpwEU8nAUXs8qzzvqhbjhK5QZg6Mt/HkBg==}

  locate-path@6.0.0:
    resolution: {integrity: sha512-iPZK6eYjbxRu3uB4/WZ3EsEIMJFMqAoopl3R+zuq0UjcAm/MO6KCweDgPfP3elTztoKP3KtnVHxTn2NHBSDVUw==}
    engines: {node: '>=10'}

  lodash.castarray@4.4.0:
    resolution: {integrity: sha512-aVx8ztPv7/2ULbArGJ2Y42bG1mEQ5mGjpdvrbJcJFU3TbYybe+QlLS4pst9zV52ymy2in1KpFPiZnAOATxD4+Q==}

  lodash.isplainobject@4.0.6:
    resolution: {integrity: sha512-oSXzaWypCMHkPC3NvBEaPHf0KsA5mvPrOPgQWDsbg8n7orZ290M0BmC/jgRZ4vcJ6DTAhjrsSYgdsW/F+MFOBA==}

  lodash.merge@4.6.2:
    resolution: {integrity: sha512-0KpjqXRVvrYyCsX1swR/XTK0va6VQkQM6MNo7PqW77ByjAhoARA8EfrP1N4+KlKj8YS0ZUCtRT/YUuhyYDujIQ==}

  lodash@4.17.21:
    resolution: {integrity: sha512-v2kDEe57lecTulaDIuNTPy3Ry4gLGJ6Z1O3vE1krgXZNrsQ+LFTGHVxVjcXPs17LhbZVGedAJv8XZ1tvj5FvSg==}

<<<<<<< HEAD
  log-symbols@5.1.0:
    resolution: {integrity: sha512-l0x2DvrW294C9uDCoQe1VSU4gf529FkSZ6leBl4TiqZH/e+0R7hSfHQBNut2mNygDgHwvYHfFLn6Oxb3VWj2rA==}
    engines: {node: '>=12'}

  longest-streak@3.1.0:
    resolution: {integrity: sha512-9Ri+o0JYgehTaVBBDoMqIl8GXtbWg711O3srftcHhZ0dqnETqLaoIK0x17fUw9rFSlK/0NlsKe0Ahhyl5pXE2g==}

=======
>>>>>>> 984deb56
  loose-envify@1.4.0:
    resolution: {integrity: sha512-lyuxPGr/Wfhrlem2CL/UcnUc1zcqKAImBDzukY7Y5F/yQiNdko6+fRLevlw1HgMySw7f611UIY408EtxRSoK3Q==}
    hasBin: true

  lru-cache@10.4.3:
    resolution: {integrity: sha512-JNAzZcXrCt42VGLuYz0zfAzDfAvJWW6AfYlDBQyDV5DClI2m5sAmK+OIO7s59XfsRsWHp02jAJrRadPRGTt6SQ==}

  lucide-react@0.473.0:
    resolution: {integrity: sha512-KW6u5AKeIjkvrxXZ6WuCu9zHE/gEYSXCay+Gre2ZoInD0Je/e3RBtP4OHpJVJ40nDklSvjVKjgH7VU8/e2dzRw==}
    peerDependencies:
      react: ^16.5.1 || ^17.0.0 || ^18.0.0 || ^19.0.0

  markdown-table@3.0.4:
    resolution: {integrity: sha512-wiYz4+JrLyb/DqW2hkFJxP7Vd7JuTDm77fvbM8VfEQdmSMqcImWeeRbHwZjBjIFki/VaMK2BhFi7oUUZeM5bqw==}

  math-intrinsics@1.1.0:
    resolution: {integrity: sha512-/IXtbwEk5HTPyEwyKX6hGkYXxM9nbj64B+ilVJnC/R6B0pH5G4V3b0pVbL7DBj4tkhBAppbQUlf6F6Xl9LHu1g==}
    engines: {node: '>= 0.4'}

<<<<<<< HEAD
  mdast-util-find-and-replace@3.0.2:
    resolution: {integrity: sha512-Tmd1Vg/m3Xz43afeNxDIhWRtFZgM2VLyaf4vSTYwudTyeuTneoL3qtWMA5jeLyz/O1vDJmmV4QuScFCA2tBPwg==}

  mdast-util-from-markdown@2.0.2:
    resolution: {integrity: sha512-uZhTV/8NBuw0WHkPTrCqDOl0zVe1BIng5ZtHoDk49ME1qqcjYmmLmOf0gELgcRMxN4w2iuIeVso5/6QymSrgmA==}

  mdast-util-gfm-autolink-literal@2.0.1:
    resolution: {integrity: sha512-5HVP2MKaP6L+G6YaxPNjuL0BPrq9orG3TsrZ9YXbA3vDw/ACI4MEsnoDpn6ZNm7GnZgtAcONJyPhOP8tNJQavQ==}

  mdast-util-gfm-footnote@2.1.0:
    resolution: {integrity: sha512-sqpDWlsHn7Ac9GNZQMeUzPQSMzR6Wv0WKRNvQRg0KqHh02fpTz69Qc1QSseNX29bhz1ROIyNyxExfawVKTm1GQ==}

  mdast-util-gfm-strikethrough@2.0.0:
    resolution: {integrity: sha512-mKKb915TF+OC5ptj5bJ7WFRPdYtuHv0yTRxK2tJvi+BDqbkiG7h7u/9SI89nRAYcmap2xHQL9D+QG/6wSrTtXg==}

  mdast-util-gfm-table@2.0.0:
    resolution: {integrity: sha512-78UEvebzz/rJIxLvE7ZtDd/vIQ0RHv+3Mh5DR96p7cS7HsBhYIICDBCu8csTNWNO6tBWfqXPWekRuj2FNOGOZg==}

  mdast-util-gfm-task-list-item@2.0.0:
    resolution: {integrity: sha512-IrtvNvjxC1o06taBAVJznEnkiHxLFTzgonUdy8hzFVeDun0uTjxxrRGVaNFqkU1wJR3RBPEfsxmU6jDWPofrTQ==}

  mdast-util-gfm@3.1.0:
    resolution: {integrity: sha512-0ulfdQOM3ysHhCJ1p06l0b0VKlhU0wuQs3thxZQagjcjPrlFRqY215uZGHHJan9GEAXd9MbfPjFJz+qMkVR6zQ==}

  mdast-util-mdx-expression@2.0.1:
    resolution: {integrity: sha512-J6f+9hUp+ldTZqKRSg7Vw5V6MqjATc+3E4gf3CFNcuZNWD8XdyI6zQ8GqH7f8169MM6P7hMBRDVGnn7oHB9kXQ==}

  mdast-util-mdx-jsx@3.2.0:
    resolution: {integrity: sha512-lj/z8v0r6ZtsN/cGNNtemmmfoLAFZnjMbNyLzBafjzikOM+glrjNHPlf6lQDOTccj9n5b0PPihEBbhneMyGs1Q==}

  mdast-util-mdxjs-esm@2.0.1:
    resolution: {integrity: sha512-EcmOpxsZ96CvlP03NghtH1EsLtr0n9Tm4lPUJUBccV9RwUOneqSycg19n5HGzCf+10LozMRSObtVr3ee1WoHtg==}

  mdast-util-phrasing@4.1.0:
    resolution: {integrity: sha512-TqICwyvJJpBwvGAMZjj4J2n0X8QWp21b9l0o7eXyVJ25YNWYbJDVIyD1bZXE6WtV6RmKJVYmQAKWa0zWOABz2w==}

  mdast-util-to-hast@13.2.0:
    resolution: {integrity: sha512-QGYKEuUsYT9ykKBCMOEDLsU5JRObWQusAolFMeko/tYPufNkRffBAQjIE+99jbA87xv6FgmjLtwjh9wBWajwAA==}

  mdast-util-to-markdown@2.1.2:
    resolution: {integrity: sha512-xj68wMTvGXVOKonmog6LwyJKrYXZPvlwabaryTjLh9LuvovB/KAH+kvi8Gjj+7rJjsFi23nkUxRQv1KqSroMqA==}

  mdast-util-to-string@4.0.0:
    resolution: {integrity: sha512-0H44vDimn51F0YwvxSJSm0eCDOJTRlmN0R1yBh4HLj9wiV1Dn0QoXGbvFAWj2hSItVTlCmBF1hqKlIyUBVFLPg==}

  merge-stream@2.0.0:
    resolution: {integrity: sha512-abv/qOcuPfk3URPfDzmZU1LKmuw8kT+0nIHvKrKgFrwifol/doWcdA4ZqsWQ8ENrFKkd67Mfpo/LovbIUsbt3w==}

=======
>>>>>>> 984deb56
  merge2@1.4.1:
    resolution: {integrity: sha512-8q7VEgMJW4J8tcfVPy8g09NcQwZdbwFEqhe/WZkoIzjn/3TGDwtOCYtXGxA3O8tPzpczCCDgv+P2P5y00ZJOOg==}
    engines: {node: '>= 8'}

  micromark-core-commonmark@2.0.3:
    resolution: {integrity: sha512-RDBrHEMSxVFLg6xvnXmb1Ayr2WzLAWjeSATAoxwKYJV94TeNavgoIdA0a9ytzDSVzBy2YKFK+emCPOEibLeCrg==}

  micromark-extension-gfm-autolink-literal@2.1.0:
    resolution: {integrity: sha512-oOg7knzhicgQ3t4QCjCWgTmfNhvQbDDnJeVu9v81r7NltNCVmhPy1fJRX27pISafdjL+SVc4d3l48Gb6pbRypw==}

  micromark-extension-gfm-footnote@2.1.0:
    resolution: {integrity: sha512-/yPhxI1ntnDNsiHtzLKYnE3vf9JZ6cAisqVDauhp4CEHxlb4uoOTxOCJ+9s51bIB8U1N1FJ1RXOKTIlD5B/gqw==}

  micromark-extension-gfm-strikethrough@2.1.0:
    resolution: {integrity: sha512-ADVjpOOkjz1hhkZLlBiYA9cR2Anf8F4HqZUO6e5eDcPQd0Txw5fxLzzxnEkSkfnD0wziSGiv7sYhk/ktvbf1uw==}

  micromark-extension-gfm-table@2.1.1:
    resolution: {integrity: sha512-t2OU/dXXioARrC6yWfJ4hqB7rct14e8f7m0cbI5hUmDyyIlwv5vEtooptH8INkbLzOatzKuVbQmAYcbWoyz6Dg==}

  micromark-extension-gfm-tagfilter@2.0.0:
    resolution: {integrity: sha512-xHlTOmuCSotIA8TW1mDIM6X2O1SiX5P9IuDtqGonFhEK0qgRI4yeC6vMxEV2dgyr2TiD+2PQ10o+cOhdVAcwfg==}

  micromark-extension-gfm-task-list-item@2.1.0:
    resolution: {integrity: sha512-qIBZhqxqI6fjLDYFTBIa4eivDMnP+OZqsNwmQ3xNLE4Cxwc+zfQEfbs6tzAo2Hjq+bh6q5F+Z8/cksrLFYWQQw==}

  micromark-extension-gfm@3.0.0:
    resolution: {integrity: sha512-vsKArQsicm7t0z2GugkCKtZehqUm31oeGBV/KVSorWSy8ZlNAv7ytjFhvaryUiCUJYqs+NoE6AFhpQvBTM6Q4w==}

  micromark-factory-destination@2.0.1:
    resolution: {integrity: sha512-Xe6rDdJlkmbFRExpTOmRj9N3MaWmbAgdpSrBQvCFqhezUn4AHqJHbaEnfbVYYiexVSs//tqOdY/DxhjdCiJnIA==}

  micromark-factory-label@2.0.1:
    resolution: {integrity: sha512-VFMekyQExqIW7xIChcXn4ok29YE3rnuyveW3wZQWWqF4Nv9Wk5rgJ99KzPvHjkmPXF93FXIbBp6YdW3t71/7Vg==}

  micromark-factory-space@2.0.1:
    resolution: {integrity: sha512-zRkxjtBxxLd2Sc0d+fbnEunsTj46SWXgXciZmHq0kDYGnck/ZSGj9/wULTV95uoeYiK5hRXP2mJ98Uo4cq/LQg==}

  micromark-factory-title@2.0.1:
    resolution: {integrity: sha512-5bZ+3CjhAd9eChYTHsjy6TGxpOFSKgKKJPJxr293jTbfry2KDoWkhBb6TcPVB4NmzaPhMs1Frm9AZH7OD4Cjzw==}

  micromark-factory-whitespace@2.0.1:
    resolution: {integrity: sha512-Ob0nuZ3PKt/n0hORHyvoD9uZhr+Za8sFoP+OnMcnWK5lngSzALgQYKMr9RJVOWLqQYuyn6ulqGWSXdwf6F80lQ==}

  micromark-util-character@2.1.1:
    resolution: {integrity: sha512-wv8tdUTJ3thSFFFJKtpYKOYiGP2+v96Hvk4Tu8KpCAsTMs6yi+nVmGh1syvSCsaxz45J6Jbw+9DD6g97+NV67Q==}

  micromark-util-chunked@2.0.1:
    resolution: {integrity: sha512-QUNFEOPELfmvv+4xiNg2sRYeS/P84pTW0TCgP5zc9FpXetHY0ab7SxKyAQCNCc1eK0459uoLI1y5oO5Vc1dbhA==}

  micromark-util-classify-character@2.0.1:
    resolution: {integrity: sha512-K0kHzM6afW/MbeWYWLjoHQv1sgg2Q9EccHEDzSkxiP/EaagNzCm7T/WMKZ3rjMbvIpvBiZgwR3dKMygtA4mG1Q==}

  micromark-util-combine-extensions@2.0.1:
    resolution: {integrity: sha512-OnAnH8Ujmy59JcyZw8JSbK9cGpdVY44NKgSM7E9Eh7DiLS2E9RNQf0dONaGDzEG9yjEl5hcqeIsj4hfRkLH/Bg==}

  micromark-util-decode-numeric-character-reference@2.0.2:
    resolution: {integrity: sha512-ccUbYk6CwVdkmCQMyr64dXz42EfHGkPQlBj5p7YVGzq8I7CtjXZJrubAYezf7Rp+bjPseiROqe7G6foFd+lEuw==}

  micromark-util-decode-string@2.0.1:
    resolution: {integrity: sha512-nDV/77Fj6eH1ynwscYTOsbK7rR//Uj0bZXBwJZRfaLEJ1iGBR6kIfNmlNqaqJf649EP0F3NWNdeJi03elllNUQ==}

  micromark-util-encode@2.0.1:
    resolution: {integrity: sha512-c3cVx2y4KqUnwopcO9b/SCdo2O67LwJJ/UyqGfbigahfegL9myoEFoDYZgkT7f36T0bLrM9hZTAaAyH+PCAXjw==}

  micromark-util-html-tag-name@2.0.1:
    resolution: {integrity: sha512-2cNEiYDhCWKI+Gs9T0Tiysk136SnR13hhO8yW6BGNyhOC4qYFnwF1nKfD3HFAIXA5c45RrIG1ub11GiXeYd1xA==}

  micromark-util-normalize-identifier@2.0.1:
    resolution: {integrity: sha512-sxPqmo70LyARJs0w2UclACPUUEqltCkJ6PhKdMIDuJ3gSf/Q+/GIe3WKl0Ijb/GyH9lOpUkRAO2wp0GVkLvS9Q==}

  micromark-util-resolve-all@2.0.1:
    resolution: {integrity: sha512-VdQyxFWFT2/FGJgwQnJYbe1jjQoNTS4RjglmSjTUlpUMa95Htx9NHeYW4rGDJzbjvCsl9eLjMQwGeElsqmzcHg==}

  micromark-util-sanitize-uri@2.0.1:
    resolution: {integrity: sha512-9N9IomZ/YuGGZZmQec1MbgxtlgougxTodVwDzzEouPKo3qFWvymFHWcnDi2vzV1ff6kas9ucW+o3yzJK9YB1AQ==}

  micromark-util-subtokenize@2.1.0:
    resolution: {integrity: sha512-XQLu552iSctvnEcgXw6+Sx75GflAPNED1qx7eBJ+wydBb2KCbRZe+NwvIEEMM83uml1+2WSXpBAcp9IUCgCYWA==}

  micromark-util-symbol@2.0.1:
    resolution: {integrity: sha512-vs5t8Apaud9N28kgCrRUdEed4UJ+wWNvicHLPxCa9ENlYuAY31M0ETy5y1vA33YoNPDFTghEbnh6efaE8h4x0Q==}

  micromark-util-types@2.0.2:
    resolution: {integrity: sha512-Yw0ECSpJoViF1qTU4DC6NwtC4aWGt1EkzaQB8KPPyCRR8z9TWeV0HbEFGTO+ZY1wB22zmxnJqhPyTpOVCpeHTA==}

  micromark@4.0.2:
    resolution: {integrity: sha512-zpe98Q6kvavpCr1NPVSCMebCKfD7CA2NqZ+rykeNhONIJBpc1tFKt9hucLGwha3jNTNI8lHpctWJWoimVF4PfA==}

  micromatch@4.0.8:
    resolution: {integrity: sha512-PXwfBhYu0hBCPw8Dn0E+WDYb7af3dSLVWKi3HGv84IdF4TyFoC0ysxFd0Goxw7nSv4T/PzEJQxsYsEiFCKo2BA==}
    engines: {node: '>=8.6'}

  mime-db@1.52.0:
    resolution: {integrity: sha512-sPU4uV7dYlvtWJxwwxHD0PuihVNiE7TyAbQ5SWxDCB9mUYvOgroQOwYQQOKPJ8CIbE+1ETVlOoK1UC2nU3gYvg==}
    engines: {node: '>= 0.6'}

  mime-types@2.1.35:
    resolution: {integrity: sha512-ZDY+bPm5zTTF+YpCrAU9nK0UgICYPT0QtT1NZWFv4s++TNkcgVaT0g6+4R2uI4MjQjzysHB1zxuWL50hzaeXiw==}
    engines: {node: '>= 0.6'}

  minimatch@3.1.2:
    resolution: {integrity: sha512-J7p63hRiAjw1NDEww1W7i37+ByIrOWO5XQQAzZ3VOcL0PNybwpfmV/N05zFAzwQ9USyEcX6t3UO+K5aqBQOIHw==}

  minimatch@9.0.5:
    resolution: {integrity: sha512-G6T0ZX48xgozx7587koeX9Ys2NYy6Gmv//P89sEte9V9whIapMNF4idKxnW2QtCcLiTWlb/wfCabAtAFWhhBow==}
    engines: {node: '>=16 || 14 >=14.17'}

  minimist@1.2.8:
    resolution: {integrity: sha512-2yyAR8qBkN3YuheJanUpWC5U3bb5osDywNB8RzDVlDwDHbocAJveqqj1u8+SVD7jkWT4yvsHCpWqqWqAxb0zCA==}

  minipass@7.1.2:
    resolution: {integrity: sha512-qOOzS1cBTWYF4BH8fVePDBOO9iptMnGUEZwNc/cMWnTV2nVLZ7VoNWEPHkYczZA0pdoA7dl6e7FL659nX9S2aw==}
    engines: {node: '>=16 || 14 >=14.17'}

  minizlib@3.0.2:
    resolution: {integrity: sha512-oG62iEk+CYt5Xj2YqI5Xi9xWUeZhDI8jjQmC5oThVH5JGCTgIjr7ciJDzC7MBzYd//WvR1OTmP5Q38Q8ShQtVA==}
    engines: {node: '>= 18'}

  mkdirp@3.0.1:
    resolution: {integrity: sha512-+NsyUUAZDmo6YVHzL/stxSu3t9YS1iljliy3BSDrXJ/dkn1KYdmtZODGGjLcc9XLgVVpH4KshHB8XmZgMhaBXg==}
    engines: {node: '>=10'}
    hasBin: true

  motion-dom@12.0.0:
    resolution: {integrity: sha512-CvYd15OeIR6kHgMdonCc1ihsaUG4MYh/wrkz8gZ3hBX/uamyZCXN9S9qJoYF03GqfTt7thTV/dxnHYX4+55vDg==}

  motion-utils@12.0.0:
    resolution: {integrity: sha512-MNFiBKbbqnmvOjkPyOKgHUp3Q6oiokLkI1bEwm5QA28cxMZrv0CbbBGDNmhF6DIXsi1pCQBSs0dX8xjeER1tmA==}

  ms@2.1.3:
    resolution: {integrity: sha512-6FlzubTLZG3J2a/NVCAleEhjzq5oxgHyaCU9yYXvcLsvoVaHJq/s5xXI6/XXP6tz7R9xAOtHnSO/tXtF3WRTlA==}

  mz@2.7.0:
    resolution: {integrity: sha512-z81GNO7nnYMEhrGh9LeymoE4+Yr0Wn5McHIZMK5cfQCl+NDX08sCZgUc9/6MHni9IWuFLm1Z3HTCXu2z9fN62Q==}

  nanoid@3.3.8:
    resolution: {integrity: sha512-WNLf5Sd8oZxOm+TzppcYk8gVOgP+l58xNy58D0nbUnOxOWRWvlcCV4kUF7ltmI6PsrLl/BgKEyS4mqsGChFN0w==}
    engines: {node: ^10 || ^12 || ^13.7 || ^14 || >=15.0.1}
    hasBin: true

  natural-compare@1.4.0:
    resolution: {integrity: sha512-OWND8ei3VtNC9h7V60qff3SVobHr996CTwgxubgyQYEpg290h9J0buyECNNJexkFm5sOajh5G116RYA1c8ZMSw==}

  next@15.1.5:
    resolution: {integrity: sha512-Cf/TEegnt01hn3Hoywh6N8fvkhbOuChO4wFje24+a86wKOubgVaWkDqxGVgoWlz2Hp9luMJ9zw3epftujdnUOg==}
    engines: {node: ^18.18.0 || ^19.8.0 || >= 20.0.0}
    hasBin: true
    peerDependencies:
      '@opentelemetry/api': ^1.1.0
      '@playwright/test': ^1.41.2
      babel-plugin-react-compiler: '*'
      react: ^18.2.0 || 19.0.0-rc-de68d2f4-20241204 || ^19.0.0
      react-dom: ^18.2.0 || 19.0.0-rc-de68d2f4-20241204 || ^19.0.0
      sass: ^1.3.0
    peerDependenciesMeta:
      '@opentelemetry/api':
        optional: true
      '@playwright/test':
        optional: true
      babel-plugin-react-compiler:
        optional: true
      sass:
        optional: true

<<<<<<< HEAD
  node-domexception@1.0.0:
    resolution: {integrity: sha512-/jKZoMpw0F8GRwl4/eLROPA3cfcXtLApP0QzLmUT/HuPCZWyB7IY9ZrMeKw2O/nFIqPQB3PVM9aYm0F312AXDQ==}
    engines: {node: '>=10.5.0'}

  node-fetch@2.7.0:
    resolution: {integrity: sha512-c4FRfUm/dbcWZ7U+1Wq0AwCyFL+3nt2bEw05wfxSz+DWpWsitgmSgYmy2dQdWyKC1694ELPqMs/YzUSNozLt8A==}
    engines: {node: 4.x || >=6.0.0}
    peerDependencies:
      encoding: ^0.1.0
    peerDependenciesMeta:
      encoding:
        optional: true

  node-fetch@3.3.2:
    resolution: {integrity: sha512-dRB78srN/l6gqWulah9SrxeYnxeddIG30+GOqK/9OlLVyLg3HPnr6SqOWTWOXKRwC2eGYCkZ59NNuSgvSrpgOA==}
    engines: {node: ^12.20.0 || ^14.13.1 || >=16.0.0}

=======
>>>>>>> 984deb56
  normalize-path@3.0.0:
    resolution: {integrity: sha512-6eZs5Ls3WtCisHWp9S2GUy8dqkpGi4BVSz3GaqiE6ezub0512ESztXUwUB6C6IKbQkY2Pnb/mD4WYojCRwcwLA==}
    engines: {node: '>=0.10.0'}

<<<<<<< HEAD
  npm-normalize-package-bin@4.0.0:
    resolution: {integrity: sha512-TZKxPvItzai9kN9H/TkmCtx/ZN/hvr3vUycjlfmH0ootY9yFBzNOpiXAdIn1Iteqsvk4lQn6B5PTrt+n6h8k/w==}
    engines: {node: ^18.17.0 || >=20.5.0}

  npm-run-path@4.0.1:
    resolution: {integrity: sha512-S48WzZW777zhNIrn7gxOlISNAqi9ZC/uQFnRdbeIHhZhCA6UqpkOT8T1G7BvfdgP4Er8gF4sUbaS0i7QvIfCWw==}
    engines: {node: '>=8'}

  npm-run-path@5.3.0:
    resolution: {integrity: sha512-ppwTtiJZq0O/ai0z7yfudtBpWIoxM8yE6nHi1X47eFR2EWORqfbu6CnPlNsjeN683eT0qG6H/Pyf9fCcvjnnnQ==}
    engines: {node: ^12.20.0 || ^14.13.1 || >=16.0.0}

=======
>>>>>>> 984deb56
  object-assign@4.1.1:
    resolution: {integrity: sha512-rJgTQnkUnH1sFw8yT6VSU3zD3sWmu6sZhIseY8VX+GRu3P6F7Fu+JNDoXfklElbLJSnc3FUQHVe4cU5hj+BcUg==}
    engines: {node: '>=0.10.0'}

  object-hash@3.0.0:
    resolution: {integrity: sha512-RSn9F68PjH9HqtltsSnqYC1XXoWe9Bju5+213R98cNGttag9q9yAOTzdbsqvIa7aNm5WffBZFpWYr2aWrklWAw==}
    engines: {node: '>= 6'}

  object-inspect@1.13.3:
    resolution: {integrity: sha512-kDCGIbxkDSXE3euJZZXzc6to7fCrKHNI/hSRQnRuQ+BWjFNzZwiFF8fj/6o2t2G9/jTj8PSIYTfCLelLZEeRpA==}
    engines: {node: '>= 0.4'}

  object-keys@1.1.1:
    resolution: {integrity: sha512-NuAESUOUMrlIXOfHKzD6bpPu3tYt3xvjNdRIQ+FeT0lNb4K8WR70CaDxhuNguS2XG+GjkyMwOzsN5ZktImfhLA==}
    engines: {node: '>= 0.4'}

  object.assign@4.1.7:
    resolution: {integrity: sha512-nK28WOo+QIjBkDduTINE4JkF/UJJKyf2EJxvJKfblDpyg0Q+pkOHNTL0Qwy6NP6FhE/EnzV73BxxqcJaXY9anw==}
    engines: {node: '>= 0.4'}

  object.entries@1.1.8:
    resolution: {integrity: sha512-cmopxi8VwRIAw/fkijJohSfpef5PdN0pMQJN6VC/ZKvn0LIknWD8KtgY6KlQdEc4tIjcQ3HxSMmnvtzIscdaYQ==}
    engines: {node: '>= 0.4'}

  object.fromentries@2.0.8:
    resolution: {integrity: sha512-k6E21FzySsSK5a21KRADBd/NGneRegFO5pLHfdQLpRDETUNJueLXs3WCzyQ3tFRDYgbq3KHGXfTbi2bs8WQ6rQ==}
    engines: {node: '>= 0.4'}

  object.groupby@1.0.3:
    resolution: {integrity: sha512-+Lhy3TQTuzXI5hevh8sBGqbmurHbbIjAi0Z4S63nthVLmLxfbj4T54a4CfZrXIrt9iP4mVAPYMo/v99taj3wjQ==}
    engines: {node: '>= 0.4'}

  object.values@1.2.1:
    resolution: {integrity: sha512-gXah6aZrcUxjWg2zR2MwouP2eHlCBzdV4pygudehaKXSGW4v2AsRQUK+lwwXhii6KFZcunEnmSUoYp5CXibxtA==}
    engines: {node: '>= 0.4'}

<<<<<<< HEAD
  onetime@5.1.2:
    resolution: {integrity: sha512-kbpaSSGJTWdAY5KPVeMOKXSrPtr8C8C7wodJbcsd51jRnmD+GZu8Y0VoU6Dm5Z4vWr0Ig/1NKuWRKf7j5aaYSg==}
    engines: {node: '>=6'}

  onetime@6.0.0:
    resolution: {integrity: sha512-1FlR+gjXK7X+AsAHso35MnyN5KqGwJRi/31ft6x0M194ht7S+rWAvd7PHss9xSKMzE0asv1pyIHaJYq+BbacAQ==}
    engines: {node: '>=12'}

  open@9.1.0:
    resolution: {integrity: sha512-OS+QTnw1/4vrf+9hh1jc1jnYjzSG4ttTBB8UxOwAnInG3Uo4ssetzC1ihqaIHjLJnA5GGlRl6QlZXOTQhRBUvg==}
    engines: {node: '>=14.16'}

  openai@4.89.0:
    resolution: {integrity: sha512-XNI0q2l8/Os6jmojxaID5EhyQjxZgzR2gWcpEjYWK5hGKwE7AcifxEY7UNwFDDHJQXqeiosQ0CJwQN+rvnwdjA==}
    hasBin: true
    peerDependencies:
      ws: ^8.18.0
      zod: ^3.23.8
    peerDependenciesMeta:
      ws:
        optional: true
      zod:
        optional: true

=======
>>>>>>> 984deb56
  optionator@0.9.4:
    resolution: {integrity: sha512-6IpQ7mKUxRcZNLIObR0hz7lxsapSSIYNZJwXPGeF0mTVqGKFIXj1DQcMoT22S3ROcLyY/rz0PWaWZ9ayWmad9g==}
    engines: {node: '>= 0.8.0'}

  own-keys@1.0.1:
    resolution: {integrity: sha512-qFOyK5PjiWZd+QQIh+1jhdb9LpxTF0qs7Pm8o5QHYZ0M3vKqSqzsZaEB6oWlxZ+q2sJBMI/Ktgd2N5ZwQoRHfg==}
    engines: {node: '>= 0.4'}

  p-limit@3.1.0:
    resolution: {integrity: sha512-TYOanM3wGwNGsZN2cVTYPArw454xnXj5qmWF1bEoAc4+cU/ol7GVh7odevjp1FNHduHc3KZMcFduxU5Xc6uJRQ==}
    engines: {node: '>=10'}

  p-locate@5.0.0:
    resolution: {integrity: sha512-LaNjtRWUBY++zB5nE/NwcaoMylSPk+S+ZHNB1TzdbMJMny6dynpAGt7X/tl/QYq3TIeE6nxHppbo2LGymrG5Pw==}
    engines: {node: '>=10'}

  package-json-from-dist@1.0.1:
    resolution: {integrity: sha512-UEZIS3/by4OC8vL3P2dTXRETpebLI2NiI5vIrjaD/5UtrkFX/tNbwjTSRAGC/+7CAo2pIcBaRgWmcBBHcsaCIw==}

  parent-module@1.0.1:
    resolution: {integrity: sha512-GQ2EWRpQV8/o+Aw8YqtfZZPfNRWZYkbidE9k5rpl/hC3vtHHBfGm2Ifi6qWV+coDGkrUKZAxE3Lot5kcsRlh+g==}
    engines: {node: '>=6'}

  parse-entities@4.0.2:
    resolution: {integrity: sha512-GG2AQYWoLgL877gQIKeRPGO1xF9+eG1ujIb5soS5gPvLQ1y2o8FL90w2QWNdf9I361Mpp7726c+lj3U0qK1uGw==}

  parse5@7.2.1:
    resolution: {integrity: sha512-BuBYQYlv1ckiPdQi/ohiivi9Sagc9JG+Ozs0r7b/0iK3sKmrb0b9FdWdBbOdx6hBCM/F9Ir82ofnBhtZOjCRPQ==}

  path-exists@4.0.0:
    resolution: {integrity: sha512-ak9Qy5Q7jYb2Wwcey5Fpvg2KoAc/ZIhLSLOSBmRmygPsGwkVVt0fZa0qrtMz+m6tJTAHfZQ8FnmB4MG4LWy7/w==}
    engines: {node: '>=8'}

  path-key@3.1.1:
    resolution: {integrity: sha512-ojmeN0qd+y0jszEtoY48r0Peq5dwMEkIlCOu6Q5f41lfkswXuKtYrhgoTpLnyIcHm24Uhqx+5Tqm2InSwLhE6Q==}
    engines: {node: '>=8'}

  path-parse@1.0.7:
    resolution: {integrity: sha512-LDJzPVEEEPR+y48z93A0Ed0yXb8pAByGWo/k5YYdYgpY2/2EsOsksJrq7lOHxryrVOn1ejG6oAp8ahvOIQD8sw==}

  path-scurry@1.11.1:
    resolution: {integrity: sha512-Xa4Nw17FS9ApQFJ9umLiJS4orGjm7ZzwUrwamcGQuHSzDyth9boKDaycYdDcZDuqYATXw4HFXgaqWTctW/v1HA==}
    engines: {node: '>=16 || 14 >=14.18'}

  picocolors@1.1.1:
    resolution: {integrity: sha512-xceH2snhtb5M9liqDsmEw56le376mTZkEX/jEb/RxNFyegNul7eNslCXP9FDj/Lcu0X8KEyMceP2ntpaHrDEVA==}

  picomatch@2.3.1:
    resolution: {integrity: sha512-JU3teHTNjmE2VCGFzuY8EXzCDVwEqB2a8fsIvwaStHhAWJEeVd1o1QD80CU6+ZdEXXSLbSsuLwJjkCBWqRQUVA==}
    engines: {node: '>=8.6'}

  pify@2.3.0:
    resolution: {integrity: sha512-udgsAY+fTnvv7kI7aaxbqwWNb0AHiB0qBO89PZKPkoTmGOgdbrHDKD+0B2X4uTfJ/FT1R09r9gTsjUjNJotuog==}
    engines: {node: '>=0.10.0'}

  pirates@4.0.6:
    resolution: {integrity: sha512-saLsH7WeYYPiD25LDuLRRY/i+6HaPYr6G1OUlN39otzkSTxKnubR9RTxS3/Kk50s1g2JTgFwWQDQyplC5/SHZg==}
    engines: {node: '>= 6'}

  possible-typed-array-names@1.0.0:
    resolution: {integrity: sha512-d7Uw+eZoloe0EHDIYoe+bQ5WXnGMOpmiZFTuMWCwpjzzkL2nTjcKiAk4hh8TjnGye2TwWOk3UXucZ+3rbmBa8Q==}
    engines: {node: '>= 0.4'}

  postcss-import@15.1.0:
    resolution: {integrity: sha512-hpr+J05B2FVYUAXHeK1YyI267J/dDDhMU6B6civm8hSY1jYJnBXxzKDKDswzJmtLHryrjhnDjqqp/49t8FALew==}
    engines: {node: '>=14.0.0'}
    peerDependencies:
      postcss: ^8.0.0

  postcss-js@4.0.1:
    resolution: {integrity: sha512-dDLF8pEO191hJMtlHFPRa8xsizHaM82MLfNkUHdUtVEV3tgTp5oj+8qbEqYM57SLfc74KSbw//4SeJma2LRVIw==}
    engines: {node: ^12 || ^14 || >= 16}
    peerDependencies:
      postcss: ^8.4.21

  postcss-load-config@4.0.2:
    resolution: {integrity: sha512-bSVhyJGL00wMVoPUzAVAnbEoWyqRxkjv64tUl427SKnPrENtq6hJwUojroMz2VB+Q1edmi4IfrAPpami5VVgMQ==}
    engines: {node: '>= 14'}
    peerDependencies:
      postcss: '>=8.0.9'
      ts-node: '>=9.0.0'
    peerDependenciesMeta:
      postcss:
        optional: true
      ts-node:
        optional: true

  postcss-nested@6.2.0:
    resolution: {integrity: sha512-HQbt28KulC5AJzG+cZtj9kvKB93CFCdLvog1WFLf1D+xmMvPGlBstkpTEZfK5+AN9hfJocyBFCNiqyS48bpgzQ==}
    engines: {node: '>=12.0'}
    peerDependencies:
      postcss: ^8.2.14

  postcss-selector-parser@6.0.10:
    resolution: {integrity: sha512-IQ7TZdoaqbT+LCpShg46jnZVlhWD2w6iQYAcYXfHARZ7X1t/UGhhceQDs5X0cGqKvYlHNOuv7Oa1xmb0oQuA3w==}
    engines: {node: '>=4'}

  postcss-selector-parser@6.1.2:
    resolution: {integrity: sha512-Q8qQfPiZ+THO/3ZrOrO0cJJKfpYCagtMUkXbnEfmgUjwXg6z/WBeOyS9APBBPCTSiDV+s4SwQGu8yFsiMRIudg==}
    engines: {node: '>=4'}

  postcss-value-parser@4.2.0:
    resolution: {integrity: sha512-1NNCs6uurfkVbeXG4S8JFT9t19m45ICnif8zWLd5oPSZ50QnwMfK+H3jv408d4jw/7Bttv5axS5IiHoLaVNHeQ==}

  postcss@8.4.31:
    resolution: {integrity: sha512-PS08Iboia9mts/2ygV3eLpY5ghnUcfLV/EXTOW1E2qYxJKGGBUtNjN76FYHnMs36RmARn41bC0AZmn+rR0OVpQ==}
    engines: {node: ^10 || ^12 || >=14}

  postcss@8.5.1:
    resolution: {integrity: sha512-6oz2beyjc5VMn/KV1pPw8fliQkhBXrVn1Z3TVyqZxU8kZpzEKhBdmCFqI6ZbmGtamQvQGuU1sgPTk8ZrXDD7jQ==}
    engines: {node: ^10 || ^12 || >=14}

  prelude-ls@1.2.1:
    resolution: {integrity: sha512-vkcDPrRZo1QZLbn5RLGPpg/WmIQ65qoWWhcGKf/b5eplkkarX0m9z8ppCat4mlOqUsWpyNuYgO3VRyrYHSzX5g==}
    engines: {node: '>= 0.8.0'}

  proc-log@5.0.0:
    resolution: {integrity: sha512-Azwzvl90HaF0aCz1JrDdXQykFakSSNPaPoiZ9fm5qJIMHioDZEi7OAdRwSm6rSoPtY3Qutnm3L7ogmg3dc+wbQ==}
    engines: {node: ^18.17.0 || >=20.5.0}

  prop-types@15.8.1:
    resolution: {integrity: sha512-oj87CgZICdulUohogVAR7AjlC0327U4el4L6eAvOqCeudMDVU0NThNaV+b9Df4dXgSP1gXMTnPdhfe/2qDH5cg==}

  property-information@6.5.0:
    resolution: {integrity: sha512-PgTgs/BlvHxOu8QuEN7wi5A0OmXaBcHpmCSTehcs6Uuu9IkDIEo13Hy7n898RHfrQ49vKCoGeWZSaAK01nwVig==}

  property-information@7.0.0:
    resolution: {integrity: sha512-7D/qOz/+Y4X/rzSB6jKxKUsQnphO046ei8qxG59mtM3RG3DHgTK81HrxrmoDVINJb8NKT5ZsRbwHvQ6B68Iyhg==}

  proxy-from-env@1.1.0:
    resolution: {integrity: sha512-D+zkORCbA9f1tdWRK0RaCR3GPv50cMxcrz4X8k5LTSUD1Dkw47mKJEZQNunItRTkWwgtaUSo1RVFRIG9ZXiFYg==}

  punycode@2.3.1:
    resolution: {integrity: sha512-vYt7UD1U9Wg6138shLtLOvdAu+8DsC/ilFtEVHcH+wydcSpNE20AfSOduf6MkRFahL5FY7X1oU7nKVZFtfq8Fg==}
    engines: {node: '>=6'}

  queue-microtask@1.2.3:
    resolution: {integrity: sha512-NuaNSa6flKT5JaSYQzJok04JzTL1CA6aGhv5rfLW3PgqA+M2ChpZQnAC8h8i4ZFkBS8X5RqkDBHA7r4hej3K9A==}

  react-day-picker@8.10.1:
    resolution: {integrity: sha512-TMx7fNbhLk15eqcMt+7Z7S2KF7mfTId/XJDjKE8f+IUcFn0l08/kI4FiYTL/0yuOLmEcbR4Fwe3GJf/NiiMnPA==}
    peerDependencies:
      date-fns: ^2.28.0 || ^3.0.0
      react: ^16.8.0 || ^17.0.0 || ^18.0.0

  react-dom@19.0.0:
    resolution: {integrity: sha512-4GV5sHFG0e/0AD4X+ySy6UJd3jVl1iNsNHdpad0qhABJ11twS3TTBnseqsKurKcsNqCEFeGL3uLpVChpIO3QfQ==}
    peerDependencies:
      react: ^19.0.0

  react-error-boundary@4.1.2:
    resolution: {integrity: sha512-GQDxZ5Jd+Aq/qUxbCm1UtzmL/s++V7zKgE8yMktJiCQXCCFZnMZh9ng+6/Ne6PjNSXH0L9CjeOEREfRnq6Duag==}
    peerDependencies:
      react: '>=16.13.1'

  react-hot-toast@2.5.1:
    resolution: {integrity: sha512-54Gq1ZD1JbmAb4psp9bvFHjS7lje+8ubboUmvKZkCsQBLH6AOpZ9JemfRvIdHcfb9AZXRaFLrb3qUobGYDJhFQ==}
    engines: {node: '>=10'}
    peerDependencies:
      react: '>=16'
      react-dom: '>=16'

  react-is@16.13.1:
    resolution: {integrity: sha512-24e6ynE2H+OKt4kqsOvNd8kBpV65zoxbA4BVsEOB3ARVWQki/DHzaUoC5KuON/BiccDaCCTZBuOcfZs70kR8bQ==}

  react-is@18.3.1:
    resolution: {integrity: sha512-/LLMVyas0ljjAtoYiPqYiL8VWXzUUdThrmU5+n20DZv+a+ClRoevUzw5JxU+Ieh5/c87ytoTBV9G1FiKfNJdmg==}

  react-markdown@10.1.0:
    resolution: {integrity: sha512-qKxVopLT/TyA6BX3Ue5NwabOsAzm0Q7kAPwq6L+wWDwisYs7R8vZ0nRXqq6rkueboxpkjvLGU9fWifiX/ZZFxQ==}
    peerDependencies:
      '@types/react': '>=18'
      react: '>=18'

  react-remove-scroll-bar@2.3.8:
    resolution: {integrity: sha512-9r+yi9+mgU33AKcj6IbT9oRCO78WriSj6t/cF8DWBZJ9aOGPOTEDvdUDz1FwKim7QXWwmHqtdHnRJfhAxEG46Q==}
    engines: {node: '>=10'}
    peerDependencies:
      '@types/react': '*'
      react: ^16.8.0 || ^17.0.0 || ^18.0.0 || ^19.0.0
    peerDependenciesMeta:
      '@types/react':
        optional: true

  react-remove-scroll@2.6.3:
    resolution: {integrity: sha512-pnAi91oOk8g8ABQKGF5/M9qxmmOPxaAnopyTHYfqYEwJhyFrbbBtHuSgtKEoH0jpcxx5o3hXqH1mNd9/Oi+8iQ==}
    engines: {node: '>=10'}
    peerDependencies:
      '@types/react': '*'
      react: ^16.8.0 || ^17.0.0 || ^18.0.0 || ^19.0.0 || ^19.0.0-rc
    peerDependenciesMeta:
      '@types/react':
        optional: true

  react-smooth@4.0.4:
    resolution: {integrity: sha512-gnGKTpYwqL0Iii09gHobNolvX4Kiq4PKx6eWBCYYix+8cdw+cGo3do906l1NBPKkSWx1DghC1dlWG9L2uGd61Q==}
    peerDependencies:
      react: ^16.8.0 || ^17.0.0 || ^18.0.0 || ^19.0.0
      react-dom: ^16.8.0 || ^17.0.0 || ^18.0.0 || ^19.0.0

  react-style-singleton@2.2.3:
    resolution: {integrity: sha512-b6jSvxvVnyptAiLjbkWLE/lOnR4lfTtDAl+eUC7RZy+QQWc6wRzIV2CE6xBuMmDxc2qIihtDCZD5NPOFl7fRBQ==}
    engines: {node: '>=10'}
    peerDependencies:
      '@types/react': '*'
      react: ^16.8.0 || ^17.0.0 || ^18.0.0 || ^19.0.0 || ^19.0.0-rc
    peerDependenciesMeta:
      '@types/react':
        optional: true

  react-transition-group@4.4.5:
    resolution: {integrity: sha512-pZcd1MCJoiKiBR2NRxeCRg13uCXbydPnmB4EOeRrY7480qNWO8IIgQG6zlDkm6uRMsURXPuKq0GWtiM59a5Q6g==}
    peerDependencies:
      react: '>=16.6.0'
      react-dom: '>=16.6.0'

  react@19.0.0:
    resolution: {integrity: sha512-V8AVnmPIICiWpGfm6GLzCR/W5FXLchHop40W4nXBmdlEceh16rCN8O8LNWm5bh5XUX91fh7KpA+W0TgMKmgTpQ==}
    engines: {node: '>=0.10.0'}

  read-cache@1.0.0:
    resolution: {integrity: sha512-Owdv/Ft7IjOgm/i0xvNDZ1LrRANRfew4b2prF3OWMQLxLfu3bS8FVhCsrSCMK4lR56Y9ya+AThoTpDCTxCmpRA==}

<<<<<<< HEAD
  read-cmd-shim@5.0.0:
    resolution: {integrity: sha512-SEbJV7tohp3DAAILbEMPXavBjAnMN0tVnh4+9G8ihV4Pq3HYF9h8QNez9zkJ1ILkv9G2BjdzwctznGZXgu/HGw==}
    engines: {node: ^18.17.0 || >=20.5.0}

  readable-stream@3.6.2:
    resolution: {integrity: sha512-9u/sniCrY3D5WdsERHzHE4G2YCXqoG5FTHUiCC4SIbr6XcLZBY05ya9EKjYek9O5xOAwjGq+1JdGBAS7Q9ScoA==}
    engines: {node: '>= 6'}

=======
>>>>>>> 984deb56
  readdirp@3.6.0:
    resolution: {integrity: sha512-hOS089on8RduqdbhvQ5Z37A0ESjsqz6qnRcffsMU3495FuTdqSm+7bhJ29JvIOsBDEEnan5DPu9t3To9VRlMzA==}
    engines: {node: '>=8.10.0'}

  recharts-scale@0.4.5:
    resolution: {integrity: sha512-kivNFO+0OcUNu7jQquLXAxz1FIwZj8nrj+YkOKc5694NbjCvcT6aSZiIzNzd2Kul4o4rTto8QVR9lMNtxD4G1w==}

  recharts@2.15.0:
    resolution: {integrity: sha512-cIvMxDfpAmqAmVgc4yb7pgm/O1tmmkl/CjrvXuW+62/+7jj/iF9Ykm+hb/UJt42TREHMyd3gb+pkgoa2MxgDIw==}
    engines: {node: '>=14'}
    peerDependencies:
      react: ^16.0.0 || ^17.0.0 || ^18.0.0 || ^19.0.0
      react-dom: ^16.0.0 || ^17.0.0 || ^18.0.0 || ^19.0.0

  reflect.getprototypeof@1.0.10:
    resolution: {integrity: sha512-00o4I+DVrefhv+nX0ulyi3biSHCPDe+yLv5o/p6d/UVlirijB8E16FtfwSAi4g3tcqrQ4lRAqQSoFEZJehYEcw==}
    engines: {node: '>= 0.4'}

  regenerator-runtime@0.14.1:
    resolution: {integrity: sha512-dYnhHh0nJoMfnkZs6GmmhFknAGRrLznOu5nc9ML+EJxGvrx6H7teuevqVqCuPcPK//3eDrrjQhehXVx9cnkGdw==}

  regexp.prototype.flags@1.5.4:
    resolution: {integrity: sha512-dYqgNSZbDwkaJ2ceRd9ojCGjBq+mOm9LmtXnAnEGyHhN/5R7iDW2TRw3h+o/jCFxus3P2LfWIIiwowAjANm7IA==}
    engines: {node: '>= 0.4'}

  rehype-raw@7.0.0:
    resolution: {integrity: sha512-/aE8hCfKlQeA8LmyeyQvQF3eBiLRGNlfBJEvWH7ivp9sBqs7TNqBL5X3v157rM4IFETqDnIOO+z5M/biZbo9Ww==}

  rehype-sanitize@6.0.0:
    resolution: {integrity: sha512-CsnhKNsyI8Tub6L4sm5ZFsme4puGfc6pYylvXo1AeqaGbjOYyzNv3qZPwvs0oMJ39eryyeOdmxwUIo94IpEhqg==}

  remark-gfm@4.0.1:
    resolution: {integrity: sha512-1quofZ2RQ9EWdeN34S79+KExV1764+wCUGop5CPL1WGdD0ocPpu91lzPGbwWMECpEpd42kJGQwzRfyov9j4yNg==}

  remark-parse@11.0.0:
    resolution: {integrity: sha512-FCxlKLNGknS5ba/1lmpYijMUzX2esxW5xQqjWxw2eHFfS2MSdaHVINFmhjo+qN1WhZhNimq0dZATN9pH0IDrpA==}

  remark-rehype@11.1.1:
    resolution: {integrity: sha512-g/osARvjkBXb6Wo0XvAeXQohVta8i84ACbenPpoSsxTOQH/Ae0/RGP4WZgnMH5pMLpsj4FG7OHmcIcXxpza8eQ==}

  remark-stringify@11.0.0:
    resolution: {integrity: sha512-1OSmLd3awB/t8qdoEOMazZkNsfVTeY4fTsgzcQFdXNq8ToTN4ZGwrMnlda4K6smTFKD+GRV6O48i6Z4iKgPPpw==}

  resolve-from@4.0.0:
    resolution: {integrity: sha512-pb/MYmXstAkysRFx8piNI1tGFNQIFA3vkE3Gq4EuA1dF6gHp/+vgZqsCGJapvy8N3Q+4o7FwvquPJcnZ7RYy4g==}
    engines: {node: '>=4'}

  resolve-pkg-maps@1.0.0:
    resolution: {integrity: sha512-seS2Tj26TBVOC2NIc2rOe2y2ZO7efxITtLZcGSOnHHNOQ7CkiUBfw0Iw2ck6xkIhPwLhKNLS8BO+hEpngQlqzw==}

  resolve@1.22.10:
    resolution: {integrity: sha512-NPRy+/ncIMeDlTAsuqwKIiferiawhefFJtkNSW0qZJEqMEb+qBt/77B/jGeeek+F0uOeN05CDa6HXbbIgtVX4w==}
    engines: {node: '>= 0.4'}
    hasBin: true

  resolve@2.0.0-next.5:
    resolution: {integrity: sha512-U7WjGVG9sH8tvjW5SmGbQuui75FiyjAX72HX15DwBBwF9dNiQZRQAg9nnPhYy+TUnE0+VcrttuvNI8oSxZcocA==}
    hasBin: true

  reusify@1.0.4:
    resolution: {integrity: sha512-U9nH88a3fc/ekCF1l0/UP1IosiuIjyTh7hBvXVMHYgVcfGvt897Xguj2UOLDeI5BG2m7/uwyaLVT6fbtCwTyzw==}
    engines: {iojs: '>=1.0.0', node: '>=0.10.0'}

  run-parallel@1.2.0:
    resolution: {integrity: sha512-5l4VyZR86LZ/lDxZTR6jqL8AFE2S0IFLMP26AbjsLVADxHdhB/c0GUsH+y39UfCi3dzz8OlQuPmnaJOMoDHQBA==}

  safe-array-concat@1.1.3:
    resolution: {integrity: sha512-AURm5f0jYEOydBj7VQlVvDrjeFgthDdEF5H1dP+6mNpoXOMo1quQqJ4wvJDyRZ9+pO3kGWoOdmV08cSv2aJV6Q==}
    engines: {node: '>=0.4'}

  safe-push-apply@1.0.0:
    resolution: {integrity: sha512-iKE9w/Z7xCzUMIZqdBsp6pEQvwuEebH4vdpjcDWnyzaI6yl6O9FHvVpmGelvEHNsoY6wGblkxR6Zty/h00WiSA==}
    engines: {node: '>= 0.4'}

  safe-regex-test@1.1.0:
    resolution: {integrity: sha512-x/+Cz4YrimQxQccJf5mKEbIa1NzeCRNI5Ecl/ekmlYaampdNLPalVyIcCZNNH3MvmqBugV5TMYZXv0ljslUlaw==}
    engines: {node: '>= 0.4'}

  scheduler@0.25.0:
    resolution: {integrity: sha512-xFVuu11jh+xcO7JOAGJNOXld8/TcEHK/4CituBUeUb5hqxJLj9YuemAEuvm9gQ/+pgXYfbQuqAkiYu+u7YEsNA==}

  semver@6.3.1:
    resolution: {integrity: sha512-BR7VvDCVHO+q2xBEWskxS6DJE1qRnb7DxzUrogb71CWoSficBxYsiAGd+Kl0mmq/MprG9yArRkyrQxTO6XjMzA==}
    hasBin: true

  semver@7.6.3:
    resolution: {integrity: sha512-oVekP1cKtI+CTDvHWYFUcMtsK/00wmAEfyqKfNdARm8u1wNVhSgaX7A8d4UuIlUI5e84iEwOhs7ZPYRmzU9U6A==}
    engines: {node: '>=10'}
    hasBin: true

  set-function-length@1.2.2:
    resolution: {integrity: sha512-pgRc4hJ4/sNjWCSS9AmnS40x3bNMDTknHgL5UaMBTMyJnU90EgWh1Rz+MC9eFu4BuN/UwZjKQuY/1v3rM7HMfg==}
    engines: {node: '>= 0.4'}

  set-function-name@2.0.2:
    resolution: {integrity: sha512-7PGFlmtwsEADb0WYyvCMa1t+yke6daIG4Wirafur5kcf+MhUnPms1UeR0CKQdTZD81yESwMHbtn+TR+dMviakQ==}
    engines: {node: '>= 0.4'}

  set-proto@1.0.0:
    resolution: {integrity: sha512-RJRdvCo6IAnPdsvP/7m6bsQqNnn1FCBX5ZNtFL98MmFF/4xAIJTIg1YbHW5DC2W5SKZanrC6i4HsJqlajw/dZw==}
    engines: {node: '>= 0.4'}

  sharp@0.33.5:
    resolution: {integrity: sha512-haPVm1EkS9pgvHrQ/F3Xy+hgcuMV0Wm9vfIBSiwZ05k+xgb0PkBQpGsAA/oWdDobNaZTH5ppvHtzCFbnSEwHVw==}
    engines: {node: ^18.17.0 || ^20.3.0 || >=21.0.0}

  shebang-command@2.0.0:
    resolution: {integrity: sha512-kHxr2zZpYtdmrN1qDjrrX/Z1rR1kG8Dx+gkpK1G4eXmvXswmcE1hTWBWYUzlraYw1/yZp6YuDY77YtvbN0dmDA==}
    engines: {node: '>=8'}

  shebang-regex@3.0.0:
    resolution: {integrity: sha512-7++dFhtcx3353uBaq8DDR4NuxBetBzC7ZQOhmTQInHEd6bSrXdiEyzCvG07Z44UYdLShWUyXt5M/yhz8ekcb1A==}
    engines: {node: '>=8'}

  side-channel-list@1.0.0:
    resolution: {integrity: sha512-FCLHtRD/gnpCiCHEiJLOwdmFP+wzCmDEkc9y7NsYxeF4u7Btsn1ZuwgwJGxImImHicJArLP4R0yX4c2KCrMrTA==}
    engines: {node: '>= 0.4'}

  side-channel-map@1.0.1:
    resolution: {integrity: sha512-VCjCNfgMsby3tTdo02nbjtM/ewra6jPHmpThenkTYh8pG9ucZ/1P8So4u4FGBek/BjpOVsDCMoLA/iuBKIFXRA==}
    engines: {node: '>= 0.4'}

  side-channel-weakmap@1.0.2:
    resolution: {integrity: sha512-WPS/HvHQTYnHisLo9McqBHOJk2FkHO/tlpvldyrnem4aeQp4hai3gythswg6p01oSoTl58rcpiFAjF2br2Ak2A==}
    engines: {node: '>= 0.4'}

  side-channel@1.1.0:
    resolution: {integrity: sha512-ZX99e6tRweoUXqR+VBrslhda51Nh5MTQwou5tnUDgbtyM0dBgmhEDtWGP/xbKn6hqfPRHujUNwz5fy/wbbhnpw==}
    engines: {node: '>= 0.4'}

  signal-exit@4.1.0:
    resolution: {integrity: sha512-bzyZ1e88w9O1iNJbKnOlvYTrWPDl46O1bG0D3XInv+9tkPrxrN8jUUTiFlDkkmKWgn1M6CfIA13SuGqOa9Korw==}
    engines: {node: '>=14'}

  simple-swizzle@0.2.2:
    resolution: {integrity: sha512-JA//kQgZtbuY83m+xT+tXJkmJncGMTFT+C+g2h2R9uxkYIrE2yy9sgmcLhCnw57/WSD+Eh3J97FPEDFnbXnDUg==}

  source-map-js@1.2.1:
    resolution: {integrity: sha512-UXWMKhLOwVKb728IUtQPXxfYU+usdybtUrK/8uGE8CQMvrhOpwvzDBwj0QhSL7MQc7vIsISBG8VQ8+IDQxpfQA==}
    engines: {node: '>=0.10.0'}

  space-separated-tokens@2.0.2:
    resolution: {integrity: sha512-PEGlAwrG8yXGXRjW32fGbg66JAlOAwbObuqVoJpv/mRgoWDQfgH1wDPvtzWyUSNAXBGSk8h755YDbbcEy3SH2Q==}

  stable-hash@0.0.4:
    resolution: {integrity: sha512-LjdcbuBeLcdETCrPn9i8AYAZ1eCtu4ECAWtP7UleOiZ9LzVxRzzUZEoZ8zB24nhkQnDWyET0I+3sWokSDS3E7g==}

  streamsearch@1.1.0:
    resolution: {integrity: sha512-Mcc5wHehp9aXz1ax6bZUyY5afg9u2rv5cqQI3mRrYkGC8rW2hM02jWuwjtL++LS5qinSyhj2QfLyNsuc+VsExg==}
    engines: {node: '>=10.0.0'}

  string-width@4.2.3:
    resolution: {integrity: sha512-wKyQRQpjJ0sIp62ErSZdGsjMJWsap5oRNihHhu6G7JVO/9jIB6UyevL+tXuOqrng8j/cxKTWyWUwvSTriiZz/g==}
    engines: {node: '>=8'}

  string-width@5.1.2:
    resolution: {integrity: sha512-HnLOCR3vjcY8beoNLtcjZ5/nxn2afmME6lhrDrebokqMap+XbeW8n9TXpPDOqdGK5qcI3oT0GKTW6wC7EMiVqA==}
    engines: {node: '>=12'}

  string.prototype.includes@2.0.1:
    resolution: {integrity: sha512-o7+c9bW6zpAdJHTtujeePODAhkuicdAryFsfVKwA+wGw89wJ4GTY484WTucM9hLtDEOpOvI+aHnzqnC5lHp4Rg==}
    engines: {node: '>= 0.4'}

  string.prototype.matchall@4.0.12:
    resolution: {integrity: sha512-6CC9uyBL+/48dYizRf7H7VAYCMCNTBeM78x/VTUe9bFEaxBepPJDa1Ow99LqI/1yF7kuy7Q3cQsYMrcjGUcskA==}
    engines: {node: '>= 0.4'}

  string.prototype.repeat@1.0.0:
    resolution: {integrity: sha512-0u/TldDbKD8bFCQ/4f5+mNRrXwZ8hg2w7ZR8wa16e8z9XpePWl3eGEcUD0OXpEH/VJH/2G3gjUtR3ZOiBe2S/w==}

  string.prototype.trim@1.2.10:
    resolution: {integrity: sha512-Rs66F0P/1kedk5lyYyH9uBzuiI/kNRmwJAR9quK6VOtIpZ2G+hMZd+HQbbv25MgCA6gEffoMZYxlTod4WcdrKA==}
    engines: {node: '>= 0.4'}

  string.prototype.trimend@1.0.9:
    resolution: {integrity: sha512-G7Ok5C6E/j4SGfyLCloXTrngQIQU3PWtXGst3yM7Bea9FRURf1S42ZHlZZtsNque2FN2PoUhfZXYLNWwEr4dLQ==}
    engines: {node: '>= 0.4'}

  string.prototype.trimstart@1.0.8:
    resolution: {integrity: sha512-UXSH262CSZY1tfu3G3Secr6uGLCFVPMhIqHjlgCUtCCcgihYc/xKs9djMTMUOb2j1mVSeU8EU6NWc/iQKU6Gfg==}
    engines: {node: '>= 0.4'}

<<<<<<< HEAD
  string_decoder@1.3.0:
    resolution: {integrity: sha512-hkRX8U1WjJFd8LsDJ2yQ/wWWxaopEsABU1XfkM8A+j0+85JAGppt16cr1Whg6KIbb4okU6Mql6BOj+uup/wKeA==}

  stringify-entities@4.0.4:
    resolution: {integrity: sha512-IwfBptatlO+QCJUo19AqvrPNqlVMpW9YEL2LIVY+Rpv2qsjCGxaDLNRgeGsQWJhfItebuJhsGSLjaBbNSQ+ieg==}

=======
>>>>>>> 984deb56
  strip-ansi@6.0.1:
    resolution: {integrity: sha512-Y38VPSHcqkFrCpFnQ9vuSXmquuv5oXOKpGeT6aGrr3o3Gc9AlVa6JBfUSOCnbxGGZF+/0ooI7KrPuUSztUdU5A==}
    engines: {node: '>=8'}

  strip-ansi@7.1.0:
    resolution: {integrity: sha512-iq6eVVI64nQQTRYq2KtEg2d2uU7LElhTJwsH4YzIHZshxlgZms/wIc4VoDQTlG/IvVIrBKG06CrZnp0qv7hkcQ==}
    engines: {node: '>=12'}

  strip-bom@3.0.0:
    resolution: {integrity: sha512-vavAMRXOgBVNF6nyEEmL3DBK19iRpDcoIwW+swQ+CbGiu7lju6t+JklA1MHweoWtadgt4ISVUsXLyDq34ddcwA==}
    engines: {node: '>=4'}

  strip-json-comments@3.1.1:
    resolution: {integrity: sha512-6fPc+R4ihwqP6N/aIv2f1gMH8lOVtWQHoqC4yK6oSDVVocumAsfCqjkXnqiYMhmMwS/mEHLp7Vehlt3ql6lEig==}
    engines: {node: '>=8'}

  style-to-js@1.1.16:
    resolution: {integrity: sha512-/Q6ld50hKYPH3d/r6nr117TZkHR0w0kGGIVfpG9N6D8NymRPM9RqCUv4pRpJ62E5DqOYx2AFpbZMyCPnjQCnOw==}

  style-to-object@1.0.8:
    resolution: {integrity: sha512-xT47I/Eo0rwJmaXC4oilDGDWLohVhR6o/xAQcPQN8q6QBuZVL8qMYL85kLmST5cPjAorwvqIA4qXTRQoYHaL6g==}

  styled-jsx@5.1.6:
    resolution: {integrity: sha512-qSVyDTeMotdvQYoHWLNGwRFJHC+i+ZvdBRYosOFgC+Wg1vx4frN2/RG/NA7SYqqvKNLf39P2LSRA2pu6n0XYZA==}
    engines: {node: '>= 12.0.0'}
    peerDependencies:
      '@babel/core': '*'
      babel-plugin-macros: '*'
      react: '>= 16.8.0 || 17.x.x || ^18.0.0-0 || ^19.0.0-0'
    peerDependenciesMeta:
      '@babel/core':
        optional: true
      babel-plugin-macros:
        optional: true

  sucrase@3.35.0:
    resolution: {integrity: sha512-8EbVDiu9iN/nESwxeSxDKe0dunta1GOlHufmSSXxMD2z2/tMZpDMpvXQGsc+ajGo8y2uYUmixaSRUc/QPoQ0GA==}
    engines: {node: '>=16 || 14 >=14.17'}
    hasBin: true

  supabase@2.20.5:
    resolution: {integrity: sha512-3d6YbIqEzLatw0BpYPSeQwAaVQY9WUBkGiy7a+DLJPN17UsW5KYNEik3mO8PeX1a7TaJvtWxDs/Ve05pxfvldw==}
    engines: {npm: '>=8'}
    hasBin: true

  supports-color@7.2.0:
    resolution: {integrity: sha512-qpCAvRl9stuOHveKsn7HncJRvv501qIacKzQlO/+Lwxc9+0q2wLyv4Dfvt80/DPn2pqOBsJdDiogXGR9+OvwRw==}
    engines: {node: '>=8'}

  supports-preserve-symlinks-flag@1.0.0:
    resolution: {integrity: sha512-ot0WnXS9fgdkgIcePe6RHNk1WA8+muPa6cSjeR3V8K27q9BB1rTE3R1p7Hv0z1ZyAc8s6Vvv8DIyWf681MAt0w==}
    engines: {node: '>= 0.4'}

  tailwind-merge@3.0.1:
    resolution: {integrity: sha512-AvzE8FmSoXC7nC+oU5GlQJbip2UO7tmOhOfQyOmPhrStOGXHU08j8mZEHZ4BmCqY5dWTCo4ClWkNyRNx1wpT0g==}

  tailwindcss-animate@1.0.7:
    resolution: {integrity: sha512-bl6mpH3T7I3UFxuvDEXLxy/VuFxBk5bbzplh7tXI68mwMokNYd1t9qPBHlnyTwfa4JGC4zP516I1hYYtQ/vspA==}
    peerDependencies:
      tailwindcss: '>=3.0.0 || insiders'

  tailwindcss@3.4.17:
    resolution: {integrity: sha512-w33E2aCvSDP0tW9RZuNXadXlkHXqFzSkQew/aIa2i/Sj8fThxwovwlXHSPXTbAHwEIhBFXAedUhP2tueAKP8Og==}
    engines: {node: '>=14.0.0'}
    hasBin: true

  tapable@2.2.1:
    resolution: {integrity: sha512-GNzQvQTOIP6RyTfE2Qxb8ZVlNmw0n88vp1szwWRimP02mnTsx3Wtn5qRdqY9w2XduFNUgvOwhNnQsjwCp+kqaQ==}
    engines: {node: '>=6'}

  tar@7.4.3:
    resolution: {integrity: sha512-5S7Va8hKfV7W5U6g3aYxXmlPoZVAwUMy9AOKyF2fVuZa2UD3qZjg578OrLRt8PcNN1PleVaL/5/yYATNL0ICUw==}
    engines: {node: '>=18'}

  thenify-all@1.6.0:
    resolution: {integrity: sha512-RNxQH/qI8/t3thXJDwcstUO4zeqo64+Uy/+sNVRBx4Xn2OX+OZ9oP+iJnNFqplFra2ZUVeKCSa2oVWi3T4uVmA==}
    engines: {node: '>=0.8'}

  thenify@3.3.1:
    resolution: {integrity: sha512-RVZSIV5IG10Hk3enotrhvz0T9em6cyHBLkH/YAZuKqd8hRkKhSfCGIcP2KUY0EPxndzANBmNllzWPwak+bheSw==}

  tiny-invariant@1.3.3:
    resolution: {integrity: sha512-+FbBPE1o9QAYvviau/qC5SE3caw21q3xkvWKBtja5vgqOWIHHJ3ioaq1VPfn/Szqctz2bU/oYeKd9/z5BL+PVg==}

  to-regex-range@5.0.1:
    resolution: {integrity: sha512-65P7iz6X5yEr1cwcgvQxbbIw7Uk3gOy5dIdtZ4rDveLqhrdJP+Li/Hx6tyK0NEb+2GCyneCMJiGqrADCSNk8sQ==}
    engines: {node: '>=8.0'}

  tr46@0.0.3:
    resolution: {integrity: sha512-N3WMsuqV66lT30CrXNbEjx4GEwlow3v6rr4mCcv6prnfwhS01rkgyFdjPNBYd9br7LpXV1+Emh01fHnq2Gdgrw==}

<<<<<<< HEAD
  trim-lines@3.0.1:
    resolution: {integrity: sha512-kRj8B+YHZCc9kQYdWfJB2/oUl9rA99qbowYYBtr4ui4mZyAQ2JpvVBd/6U2YloATfqBhBTSMhTpgBHtU0Mf3Rg==}

  trough@2.2.0:
    resolution: {integrity: sha512-tmMpK00BjZiUyVyvrBK7knerNgmgvcV/KLVyuma/SC+TQN167GrMRciANTz09+k3zW8L8t60jWO1GpfkZdjTaw==}

  ts-algebra@1.2.2:
    resolution: {integrity: sha512-kloPhf1hq3JbCPOTYoOWDKxebWjNb2o/LKnNfkWhxVVisFFmMJPPdJeGoGmM+iRLyoXAR61e08Pb+vUXINg8aA==}

=======
>>>>>>> 984deb56
  ts-api-utils@2.0.0:
    resolution: {integrity: sha512-xCt/TOAc+EOHS1XPnijD3/yzpH6qg2xppZO1YDqGoVsNXfQfzHpOdNuXwrwOU8u4ITXJyDCTyt8w5g1sZv9ynQ==}
    engines: {node: '>=18.12'}
    peerDependencies:
      typescript: '>=4.8.4'

  ts-interface-checker@0.1.13:
    resolution: {integrity: sha512-Y/arvbn+rrz3JCKl9C4kVNfTfSm2/mEp5FSz5EsZSANGPSlQrpRI5M4PKF+mJnE52jOO90PnPSc3Ur3bTQw0gA==}

  tsconfig-paths@3.15.0:
    resolution: {integrity: sha512-2Ac2RgzDe/cn48GvOe3M+o82pEFewD3UPbyoUHHdKasHwJKjds4fLXWf/Ux5kATBKN20oaFGu+jbElp1pos0mg==}

  tslib@2.8.1:
    resolution: {integrity: sha512-oJFu94HQb+KVduSUQL7wnpmqnfmLsOA/nAh6b6EH0wCEoK0/mPeXU6c3wKDV83MkOuHPRHtSXKKU99IBazS/2w==}

  tsx@4.19.3:
    resolution: {integrity: sha512-4H8vUNGNjQ4V2EOoGw005+c+dGuPSnhpPBPHBtsZdGZBk/iJb4kguGlPWaZTZ3q5nMtFOEsY0nRDlh9PJyd6SQ==}
    engines: {node: '>=18.0.0'}
    hasBin: true

  type-check@0.4.0:
    resolution: {integrity: sha512-XleUoc9uwGXqjWwXaUTZAmzMcFZ5858QA2vvx1Ur5xIcixXIP+8LnFDgRplU30us6teqdlskFfu+ae4K79Ooew==}
    engines: {node: '>= 0.8.0'}

  typed-array-buffer@1.0.3:
    resolution: {integrity: sha512-nAYYwfY3qnzX30IkA6AQZjVbtK6duGontcQm1WSG1MD94YLqK0515GNApXkoxKOWMusVssAHWLh9SeaoefYFGw==}
    engines: {node: '>= 0.4'}

  typed-array-byte-length@1.0.3:
    resolution: {integrity: sha512-BaXgOuIxz8n8pIq3e7Atg/7s+DpiYrxn4vdot3w9KbnBhcRQq6o3xemQdIfynqSeXeDrF32x+WvfzmOjPiY9lg==}
    engines: {node: '>= 0.4'}

  typed-array-byte-offset@1.0.4:
    resolution: {integrity: sha512-bTlAFB/FBYMcuX81gbL4OcpH5PmlFHqlCCpAl8AlEzMz5k53oNDvN8p1PNOWLEmI2x4orp3raOFB51tv9X+MFQ==}
    engines: {node: '>= 0.4'}

  typed-array-length@1.0.7:
    resolution: {integrity: sha512-3KS2b+kL7fsuk/eJZ7EQdnEmQoaho/r6KUef7hxvltNA5DR8NAUM+8wJMbJyZ4G9/7i3v5zPBIMN5aybAh2/Jg==}
    engines: {node: '>= 0.4'}

  typescript@5.7.3:
    resolution: {integrity: sha512-84MVSjMEHP+FQRPy3pX9sTVV/INIex71s9TL2Gm5FG/WG1SqXeKyZ0k7/blY/4FdOzI12CBy1vGc4og/eus0fw==}
    engines: {node: '>=14.17'}
    hasBin: true

  unbox-primitive@1.1.0:
    resolution: {integrity: sha512-nWJ91DjeOkej/TA8pXQ3myruKpKEYgqvpw9lz4OPHj/NWFNluYrjbz9j01CJ8yKQd2g4jFoOkINCTW2I5LEEyw==}
    engines: {node: '>= 0.4'}

  undici-types@5.26.5:
    resolution: {integrity: sha512-JlCMO+ehdEIKqlFxk6IfVoAUVmgz7cU7zD/h9XZ0qzeosSHmUJVOzSQvvYSYWXkFXC+IfLKSIffhv0sVZup6pA==}

  undici-types@6.19.8:
    resolution: {integrity: sha512-ve2KP6f/JnbPBFyobGHuerC9g1FYGn/F8n1LWTwNxCEzd6IfqTwUQcNXgEtmmQ6DlRrC1hrSrBnCZPokRrDHjw==}

<<<<<<< HEAD
  unified@11.0.5:
    resolution: {integrity: sha512-xKvGhPWw3k84Qjh8bI3ZeJjqnyadK+GEFtazSfZv/rKeTkTjOJho6mFqh2SM96iIcZokxiOpg78GazTSg8+KHA==}

  unist-util-is@6.0.0:
    resolution: {integrity: sha512-2qCTHimwdxLfz+YzdGfkqNlH0tLi9xjTnHddPmJwtIG9MGsdbutfTc4P+haPD7l7Cjxf/WZj+we5qfVPvvxfYw==}

  unist-util-position@5.0.0:
    resolution: {integrity: sha512-fucsC7HjXvkB5R3kTCO7kUjRdrS0BJt3M/FPxmHMBOm8JQi2BsHAHFsy27E0EolP8rp0NzXsJ+jNPyDWvOJZPA==}

  unist-util-stringify-position@4.0.0:
    resolution: {integrity: sha512-0ASV06AAoKCDkS2+xw5RXJywruurpbC4JZSm7nr7MOt1ojAzvyyaO+UxZf18j8FCF6kmzCZKcAgN/yu2gm2XgQ==}

  unist-util-visit-parents@6.0.1:
    resolution: {integrity: sha512-L/PqWzfTP9lzzEa6CKs0k2nARxTdZduw3zyh8d2NVBnsyvHjSX4TWse388YrrQKbvI8w20fGjGlhgT96WwKykw==}

  unist-util-visit@5.0.0:
    resolution: {integrity: sha512-MR04uvD+07cwl/yhVuVWAtw+3GOR/knlL55Nd/wAdblk27GCVt3lqpTivy/tkJcZoNPzTwS1Y+KMojlLDhoTzg==}

  untildify@4.0.0:
    resolution: {integrity: sha512-KK8xQ1mkzZeg9inewmFVDNkg3l5LUhoq9kN6iWYB/CC9YMG8HA+c1Q8HwDe6dEX7kErrEVNVBO3fWsVq5iDgtw==}
    engines: {node: '>=8'}

=======
>>>>>>> 984deb56
  uri-js@4.4.1:
    resolution: {integrity: sha512-7rKUyy33Q1yc98pQ1DAmLtwX109F7TIfWlW1Ydo8Wl1ii1SeHieeh0HHfPeL2fMXK6z0s8ecKs9frCuLJvndBg==}

  use-callback-ref@1.3.3:
    resolution: {integrity: sha512-jQL3lRnocaFtu3V00JToYz/4QkNWswxijDaCVNZRiRTO3HQDLsdu1ZtmIUvV4yPp+rvWm5j0y0TG/S61cuijTg==}
    engines: {node: '>=10'}
    peerDependencies:
      '@types/react': '*'
      react: ^16.8.0 || ^17.0.0 || ^18.0.0 || ^19.0.0 || ^19.0.0-rc
    peerDependenciesMeta:
      '@types/react':
        optional: true

  use-sidecar@1.1.3:
    resolution: {integrity: sha512-Fedw0aZvkhynoPYlA5WXrMCAMm+nSWdZt6lzJQ7Ok8S6Q+VsHmHpRWndVRJ8Be0ZbkfPc5LRYH+5XrzXcEeLRQ==}
    engines: {node: '>=10'}
    peerDependencies:
      '@types/react': '*'
      react: ^16.8.0 || ^17.0.0 || ^18.0.0 || ^19.0.0 || ^19.0.0-rc
    peerDependenciesMeta:
      '@types/react':
        optional: true

  use-sync-external-store@1.4.0:
    resolution: {integrity: sha512-9WXSPC5fMv61vaupRkCKCxsPxBocVnwakBEkMIHHpkTTg6icbJtg6jzgtLDm4bl3cSHAca52rYWih0k4K3PfHw==}
    peerDependencies:
      react: ^16.8.0 || ^17.0.0 || ^18.0.0 || ^19.0.0

  util-deprecate@1.0.2:
    resolution: {integrity: sha512-EPD5q1uXyFxJpCrLnCc1nHnq3gOa6DZBocAIiI2TaSCA7VCJ1UJDMagCzIkXNsUYfD1daK//LTEQ8xiIbrHtcw==}

  uuid@11.1.0:
    resolution: {integrity: sha512-0/A9rDy9P7cJ+8w1c9WD9V//9Wj15Ce2MPz8Ri6032usz+NfePxx5AcN3bN+r6ZL6jEo066/yNYB3tn4pQEx+A==}
    hasBin: true

  vfile-location@5.0.3:
    resolution: {integrity: sha512-5yXvWDEgqeiYiBe1lbxYF7UMAIm/IcopxMHrMQDq3nvKcjPKIhZklUKL+AE7J7uApI4kwe2snsK+eI6UTj9EHg==}

  vfile-message@4.0.2:
    resolution: {integrity: sha512-jRDZ1IMLttGj41KcZvlrYAaI3CfqpLpfpf+Mfig13viT6NKvRzWZ+lXz0Y5D60w6uJIBAOGq9mSHf0gktF0duw==}

  vfile@6.0.3:
    resolution: {integrity: sha512-KzIbH/9tXat2u30jf+smMwFCsno4wHVdNmzFyL+T/L3UGqqk6JKfVqOFOZEpZSHADH1k40ab6NUIXZq422ov3Q==}

  victory-vendor@36.9.2:
    resolution: {integrity: sha512-PnpQQMuxlwYdocC8fIJqVXvkeViHYzotI+NJrCuav0ZYFoq912ZHBk3mCeuj+5/VpodOjPe1z0Fk2ihgzlXqjQ==}

<<<<<<< HEAD
  wcwidth@1.0.1:
    resolution: {integrity: sha512-XHPEwS0q6TaxcvG85+8EYkbiCux2XtWG2mkc47Ng2A77BQu9+DqIOJldST4HgPkuea7dvKSj5VgX3P1d4rW8Tg==}

  web-namespaces@2.0.1:
    resolution: {integrity: sha512-bKr1DkiNa2krS7qxNtdrtHAmzuYGFQLiQ13TsorsdT6ULTkPLKuu5+GsFpDlg6JFjUTwX2DyhMPG2be8uPrqsQ==}
=======
  webidl-conversions@3.0.1:
    resolution: {integrity: sha512-2JAn3z8AR6rjK8Sm8orRC0h/bcl/DqL7tRPdGZ4I1CjdF+EaMLmYxBHyXuKL849eucPFhvBoxMsflfOb8kxaeQ==}
>>>>>>> 984deb56

  web-streams-polyfill@3.3.3:
    resolution: {integrity: sha512-d2JWLCivmZYTSIoge9MsgFCZrt571BikcWGYkjC1khllbTeDlGqZ2D8vD8E/lJa8WGWbb7Plm8/XJYV7IJHZZw==}
    engines: {node: '>= 8'}

  web-streams-polyfill@4.0.0-beta.3:
    resolution: {integrity: sha512-QW95TCTaHmsYfHDybGMwO5IJIM93I/6vTRk+daHTWFPhwh+C8Cg7j7XyKrwrj8Ib6vYXe0ocYNrmzY4xAAN6ug==}
    engines: {node: '>= 14'}

  webidl-conversions@3.0.1:
    resolution: {integrity: sha512-2JAn3z8AR6rjK8Sm8orRC0h/bcl/DqL7tRPdGZ4I1CjdF+EaMLmYxBHyXuKL849eucPFhvBoxMsflfOb8kxaeQ==}

  whatwg-url@5.0.0:
    resolution: {integrity: sha512-saE57nupxk6v3HY35+jzBwYa0rKSy0XR8JSxZPwgLr7ys0IBzhGviA1/TUGJLmSVqs8pb9AnvICXEuOHLprYTw==}

  which-boxed-primitive@1.1.1:
    resolution: {integrity: sha512-TbX3mj8n0odCBFVlY8AxkqcHASw3L60jIuF8jFP78az3C2YhmGvqbHBpAjTRH2/xqYunrJ9g1jSyjCjpoWzIAA==}
    engines: {node: '>= 0.4'}

  which-builtin-type@1.2.1:
    resolution: {integrity: sha512-6iBczoX+kDQ7a3+YJBnh3T+KZRxM/iYNPXicqk66/Qfm1b93iu+yOImkg0zHbj5LNOcNv1TEADiZ0xa34B4q6Q==}
    engines: {node: '>= 0.4'}

  which-collection@1.0.2:
    resolution: {integrity: sha512-K4jVyjnBdgvc86Y6BkaLZEN933SwYOuBFkdmBu9ZfkcAbdVbpITnDmjvZ/aQjRXQrv5EPkTnD1s39GiiqbngCw==}
    engines: {node: '>= 0.4'}

  which-typed-array@1.1.18:
    resolution: {integrity: sha512-qEcY+KJYlWyLH9vNbsr6/5j59AXk5ni5aakf8ldzBvGde6Iz4sxZGkJyWSAueTG7QhOvNRYb1lDdFmL5Td0QKA==}
    engines: {node: '>= 0.4'}

  which@2.0.2:
    resolution: {integrity: sha512-BLI3Tl1TW3Pvl70l3yq3Y64i+awpwXqsGBYWkkqMtnbXgrMD+yj7rhW0kuEDxzJaYXGjEW5ogapKNMEKNMjibA==}
    engines: {node: '>= 8'}
    hasBin: true

  word-wrap@1.2.5:
    resolution: {integrity: sha512-BN22B5eaMMI9UMtjrGd5g5eCYPpCPDUy0FJXbYsaT5zYxjFOckS53SQDE3pWkVoWpHXVb3BrYcEN4Twa55B5cA==}
    engines: {node: '>=0.10.0'}

  wrap-ansi@7.0.0:
    resolution: {integrity: sha512-YVGIj2kamLSTxw6NsZjoBxfSwsn0ycdesmc4p+Q21c5zPuZ1pl+NfxVdxPtdHvmNVOQ6XSYG4AUtyt/Fi7D16Q==}
    engines: {node: '>=10'}

  wrap-ansi@8.1.0:
    resolution: {integrity: sha512-si7QWI6zUMq56bESFvagtmzMdGOtoxfR+Sez11Mobfc7tm+VkUckk9bW2UeffTGVUbOksxmSw0AA2gs8g71NCQ==}
    engines: {node: '>=12'}

  write-file-atomic@6.0.0:
    resolution: {integrity: sha512-GmqrO8WJ1NuzJ2DrziEI2o57jKAVIQNf8a18W3nCYU3H7PNWqCCVTeH6/NQE93CIllIgQS98rrmVkYgTX9fFJQ==}
    engines: {node: ^18.17.0 || >=20.5.0}

  ws@8.18.0:
    resolution: {integrity: sha512-8VbfWfHLbbwu3+N6OKsOMpBdT4kXPDDB9cJk2bJ6mh9ucxdlnNvH1e+roYkKmN9Nxw2yjz7VzeO9oOz2zJ04Pw==}
    engines: {node: '>=10.0.0'}
    peerDependencies:
      bufferutil: ^4.0.1
      utf-8-validate: '>=5.0.2'
    peerDependenciesMeta:
      bufferutil:
        optional: true
      utf-8-validate:
        optional: true

  yallist@5.0.0:
    resolution: {integrity: sha512-YgvUTfwqyc7UXVMrB+SImsVYSmTS8X/tSrtdNZMImM+n7+QTriRXyXim0mBrTXNeqzVF0KWGgHPeiyViFFrNDw==}
    engines: {node: '>=18'}

  yaml@2.7.0:
    resolution: {integrity: sha512-+hSoy/QHluxmC9kCIJyL/uyFmLmc+e5CFR5Wa+bpIhIj85LVb9ZH2nVnqrHoSvKogwODv0ClqZkmiSSaIH5LTA==}
    engines: {node: '>= 14'}
    hasBin: true

  yocto-queue@0.1.0:
    resolution: {integrity: sha512-rVksvsnNCdJ/ohGc6xgPwyN8eheCxsiLM8mxuE/t/mOVqJewPuO1miLpTHQiRgTKCLexL4MeAFVagts7HmNZ2Q==}
    engines: {node: '>=10'}

  zustand@5.0.3:
    resolution: {integrity: sha512-14fwWQtU3pH4dE0dOpdMiWjddcH+QzKIgk1cl8epwSE7yag43k/AD/m4L6+K7DytAOr9gGBe3/EXj9g7cdostg==}
    engines: {node: '>=12.20.0'}
    peerDependencies:
      '@types/react': '>=18.0.0'
      immer: '>=9.0.6'
      react: '>=18.0.0'
      use-sync-external-store: '>=1.2.0'
    peerDependenciesMeta:
      '@types/react':
        optional: true
      immer:
        optional: true
      react:
        optional: true
      use-sync-external-store:
        optional: true

  zwitch@2.0.4:
    resolution: {integrity: sha512-bXE4cR/kVZhKZX/RjPEflHaKVhUVl85noU3v6b8apfQEc1x4A+zBxjZ4lN8LqGd6WZ3dl98pY4o717VFmoPp+A==}

snapshots:

  '@alloc/quick-lru@5.2.0': {}

  '@babel/runtime@7.26.0':
    dependencies:
      regenerator-runtime: 0.14.1

  '@emnapi/runtime@1.3.1':
    dependencies:
      tslib: 2.8.1
    optional: true

  '@esbuild/aix-ppc64@0.25.2':
    optional: true

  '@esbuild/android-arm64@0.25.2':
    optional: true

  '@esbuild/android-arm@0.25.2':
    optional: true

  '@esbuild/android-x64@0.25.2':
    optional: true

  '@esbuild/darwin-arm64@0.25.2':
    optional: true

  '@esbuild/darwin-x64@0.25.2':
    optional: true

  '@esbuild/freebsd-arm64@0.25.2':
    optional: true

  '@esbuild/freebsd-x64@0.25.2':
    optional: true

  '@esbuild/linux-arm64@0.25.2':
    optional: true

  '@esbuild/linux-arm@0.25.2':
    optional: true

  '@esbuild/linux-ia32@0.25.2':
    optional: true

  '@esbuild/linux-loong64@0.25.2':
    optional: true

  '@esbuild/linux-mips64el@0.25.2':
    optional: true

  '@esbuild/linux-ppc64@0.25.2':
    optional: true

  '@esbuild/linux-riscv64@0.25.2':
    optional: true

  '@esbuild/linux-s390x@0.25.2':
    optional: true

  '@esbuild/linux-x64@0.25.2':
    optional: true

  '@esbuild/netbsd-arm64@0.25.2':
    optional: true

  '@esbuild/netbsd-x64@0.25.2':
    optional: true

  '@esbuild/openbsd-arm64@0.25.2':
    optional: true

  '@esbuild/openbsd-x64@0.25.2':
    optional: true

  '@esbuild/sunos-x64@0.25.2':
    optional: true

  '@esbuild/win32-arm64@0.25.2':
    optional: true

  '@esbuild/win32-ia32@0.25.2':
    optional: true

  '@esbuild/win32-x64@0.25.2':
    optional: true

  '@eslint-community/eslint-utils@4.4.1(eslint@9.18.0(jiti@1.21.7))':
    dependencies:
      eslint: 9.18.0(jiti@1.21.7)
      eslint-visitor-keys: 3.4.3

  '@eslint-community/regexpp@4.12.1': {}

  '@eslint/config-array@0.19.1':
    dependencies:
      '@eslint/object-schema': 2.1.5
      debug: 4.4.0
      minimatch: 3.1.2
    transitivePeerDependencies:
      - supports-color

  '@eslint/core@0.10.0':
    dependencies:
      '@types/json-schema': 7.0.15

  '@eslint/eslintrc@3.2.0':
    dependencies:
      ajv: 6.12.6
      debug: 4.4.0
      espree: 10.3.0
      globals: 14.0.0
      ignore: 5.3.2
      import-fresh: 3.3.0
      js-yaml: 4.1.0
      minimatch: 3.1.2
      strip-json-comments: 3.1.1
    transitivePeerDependencies:
      - supports-color

  '@eslint/js@9.18.0': {}

  '@eslint/object-schema@2.1.5': {}

  '@eslint/plugin-kit@0.2.5':
    dependencies:
      '@eslint/core': 0.10.0
      levn: 0.4.1

  '@floating-ui/core@1.6.9':
    dependencies:
      '@floating-ui/utils': 0.2.9

  '@floating-ui/dom@1.6.13':
    dependencies:
      '@floating-ui/core': 1.6.9
      '@floating-ui/utils': 0.2.9

  '@floating-ui/react-dom@2.1.2(react-dom@19.0.0(react@19.0.0))(react@19.0.0)':
    dependencies:
      '@floating-ui/dom': 1.6.13
      react: 19.0.0
      react-dom: 19.0.0(react@19.0.0)

  '@floating-ui/utils@0.2.9': {}

  '@humanfs/core@0.19.1': {}

  '@humanfs/node@0.16.6':
    dependencies:
      '@humanfs/core': 0.19.1
      '@humanwhocodes/retry': 0.3.1

  '@humanwhocodes/module-importer@1.0.1': {}

  '@humanwhocodes/retry@0.3.1': {}

  '@humanwhocodes/retry@0.4.1': {}

  '@img/sharp-darwin-arm64@0.33.5':
    optionalDependencies:
      '@img/sharp-libvips-darwin-arm64': 1.0.4
    optional: true

  '@img/sharp-darwin-x64@0.33.5':
    optionalDependencies:
      '@img/sharp-libvips-darwin-x64': 1.0.4
    optional: true

  '@img/sharp-libvips-darwin-arm64@1.0.4':
    optional: true

  '@img/sharp-libvips-darwin-x64@1.0.4':
    optional: true

  '@img/sharp-libvips-linux-arm64@1.0.4':
    optional: true

  '@img/sharp-libvips-linux-arm@1.0.5':
    optional: true

  '@img/sharp-libvips-linux-s390x@1.0.4':
    optional: true

  '@img/sharp-libvips-linux-x64@1.0.4':
    optional: true

  '@img/sharp-libvips-linuxmusl-arm64@1.0.4':
    optional: true

  '@img/sharp-libvips-linuxmusl-x64@1.0.4':
    optional: true

  '@img/sharp-linux-arm64@0.33.5':
    optionalDependencies:
      '@img/sharp-libvips-linux-arm64': 1.0.4
    optional: true

  '@img/sharp-linux-arm@0.33.5':
    optionalDependencies:
      '@img/sharp-libvips-linux-arm': 1.0.5
    optional: true

  '@img/sharp-linux-s390x@0.33.5':
    optionalDependencies:
      '@img/sharp-libvips-linux-s390x': 1.0.4
    optional: true

  '@img/sharp-linux-x64@0.33.5':
    optionalDependencies:
      '@img/sharp-libvips-linux-x64': 1.0.4
    optional: true

  '@img/sharp-linuxmusl-arm64@0.33.5':
    optionalDependencies:
      '@img/sharp-libvips-linuxmusl-arm64': 1.0.4
    optional: true

  '@img/sharp-linuxmusl-x64@0.33.5':
    optionalDependencies:
      '@img/sharp-libvips-linuxmusl-x64': 1.0.4
    optional: true

  '@img/sharp-wasm32@0.33.5':
    dependencies:
      '@emnapi/runtime': 1.3.1
    optional: true

  '@img/sharp-win32-ia32@0.33.5':
    optional: true

  '@img/sharp-win32-x64@0.33.5':
    optional: true

  '@isaacs/cliui@8.0.2':
    dependencies:
      string-width: 5.1.2
      string-width-cjs: string-width@4.2.3
      strip-ansi: 7.1.0
      strip-ansi-cjs: strip-ansi@6.0.1
      wrap-ansi: 8.1.0
      wrap-ansi-cjs: wrap-ansi@7.0.0

  '@isaacs/fs-minipass@4.0.1':
    dependencies:
      minipass: 7.1.2

  '@jridgewell/gen-mapping@0.3.8':
    dependencies:
      '@jridgewell/set-array': 1.2.1
      '@jridgewell/sourcemap-codec': 1.5.0
      '@jridgewell/trace-mapping': 0.3.25

  '@jridgewell/resolve-uri@3.1.2': {}

  '@jridgewell/set-array@1.2.1': {}

  '@jridgewell/sourcemap-codec@1.5.0': {}

  '@jridgewell/trace-mapping@0.3.25':
    dependencies:
      '@jridgewell/resolve-uri': 3.1.2
      '@jridgewell/sourcemap-codec': 1.5.0

  '@next/env@15.1.5': {}

  '@next/eslint-plugin-next@15.1.5':
    dependencies:
      fast-glob: 3.3.1

  '@next/swc-darwin-arm64@15.1.5':
    optional: true

  '@next/swc-darwin-x64@15.1.5':
    optional: true

  '@next/swc-linux-arm64-gnu@15.1.5':
    optional: true

  '@next/swc-linux-arm64-musl@15.1.5':
    optional: true

  '@next/swc-linux-x64-gnu@15.1.5':
    optional: true

  '@next/swc-linux-x64-musl@15.1.5':
    optional: true

  '@next/swc-win32-arm64-msvc@15.1.5':
    optional: true

  '@next/swc-win32-x64-msvc@15.1.5':
    optional: true

  '@nodelib/fs.scandir@2.1.5':
    dependencies:
      '@nodelib/fs.stat': 2.0.5
      run-parallel: 1.2.0

  '@nodelib/fs.stat@2.0.5': {}

  '@nodelib/fs.walk@1.2.8':
    dependencies:
      '@nodelib/fs.scandir': 2.1.5
      fastq: 1.18.0

  '@nolyfill/is-core-module@1.0.39': {}

  '@pkgjs/parseargs@0.11.0':
    optional: true

  '@radix-ui/number@1.1.0': {}

  '@radix-ui/primitive@1.1.1': {}

  '@radix-ui/react-arrow@1.1.2(@types/react-dom@19.0.3(@types/react@19.0.7))(@types/react@19.0.7)(react-dom@19.0.0(react@19.0.0))(react@19.0.0)':
    dependencies:
      '@radix-ui/react-primitive': 2.0.2(@types/react-dom@19.0.3(@types/react@19.0.7))(@types/react@19.0.7)(react-dom@19.0.0(react@19.0.0))(react@19.0.0)
      react: 19.0.0
      react-dom: 19.0.0(react@19.0.0)
    optionalDependencies:
      '@types/react': 19.0.7
      '@types/react-dom': 19.0.3(@types/react@19.0.7)

  '@radix-ui/react-checkbox@1.1.4(@types/react-dom@19.0.3(@types/react@19.0.7))(@types/react@19.0.7)(react-dom@19.0.0(react@19.0.0))(react@19.0.0)':
    dependencies:
      '@radix-ui/primitive': 1.1.1
      '@radix-ui/react-compose-refs': 1.1.1(@types/react@19.0.7)(react@19.0.0)
      '@radix-ui/react-context': 1.1.1(@types/react@19.0.7)(react@19.0.0)
      '@radix-ui/react-presence': 1.1.2(@types/react-dom@19.0.3(@types/react@19.0.7))(@types/react@19.0.7)(react-dom@19.0.0(react@19.0.0))(react@19.0.0)
      '@radix-ui/react-primitive': 2.0.2(@types/react-dom@19.0.3(@types/react@19.0.7))(@types/react@19.0.7)(react-dom@19.0.0(react@19.0.0))(react@19.0.0)
      '@radix-ui/react-use-controllable-state': 1.1.0(@types/react@19.0.7)(react@19.0.0)
      '@radix-ui/react-use-previous': 1.1.0(@types/react@19.0.7)(react@19.0.0)
      '@radix-ui/react-use-size': 1.1.0(@types/react@19.0.7)(react@19.0.0)
      react: 19.0.0
      react-dom: 19.0.0(react@19.0.0)
    optionalDependencies:
      '@types/react': 19.0.7
      '@types/react-dom': 19.0.3(@types/react@19.0.7)

  '@radix-ui/react-collection@1.1.1(@types/react-dom@19.0.3(@types/react@19.0.7))(@types/react@19.0.7)(react-dom@19.0.0(react@19.0.0))(react@19.0.0)':
    dependencies:
      '@radix-ui/react-compose-refs': 1.1.1(@types/react@19.0.7)(react@19.0.0)
      '@radix-ui/react-context': 1.1.1(@types/react@19.0.7)(react@19.0.0)
      '@radix-ui/react-primitive': 2.0.1(@types/react-dom@19.0.3(@types/react@19.0.7))(@types/react@19.0.7)(react-dom@19.0.0(react@19.0.0))(react@19.0.0)
      '@radix-ui/react-slot': 1.1.1(@types/react@19.0.7)(react@19.0.0)
      react: 19.0.0
      react-dom: 19.0.0(react@19.0.0)
    optionalDependencies:
      '@types/react': 19.0.7
      '@types/react-dom': 19.0.3(@types/react@19.0.7)

  '@radix-ui/react-collection@1.1.2(@types/react-dom@19.0.3(@types/react@19.0.7))(@types/react@19.0.7)(react-dom@19.0.0(react@19.0.0))(react@19.0.0)':
    dependencies:
      '@radix-ui/react-compose-refs': 1.1.1(@types/react@19.0.7)(react@19.0.0)
      '@radix-ui/react-context': 1.1.1(@types/react@19.0.7)(react@19.0.0)
      '@radix-ui/react-primitive': 2.0.2(@types/react-dom@19.0.3(@types/react@19.0.7))(@types/react@19.0.7)(react-dom@19.0.0(react@19.0.0))(react@19.0.0)
      '@radix-ui/react-slot': 1.1.2(@types/react@19.0.7)(react@19.0.0)
      react: 19.0.0
      react-dom: 19.0.0(react@19.0.0)
    optionalDependencies:
      '@types/react': 19.0.7
      '@types/react-dom': 19.0.3(@types/react@19.0.7)

  '@radix-ui/react-compose-refs@1.1.1(@types/react@19.0.7)(react@19.0.0)':
    dependencies:
      react: 19.0.0
    optionalDependencies:
      '@types/react': 19.0.7

  '@radix-ui/react-context@1.1.1(@types/react@19.0.7)(react@19.0.0)':
    dependencies:
      react: 19.0.0
    optionalDependencies:
      '@types/react': 19.0.7

  '@radix-ui/react-dialog@1.1.6(@types/react-dom@19.0.3(@types/react@19.0.7))(@types/react@19.0.7)(react-dom@19.0.0(react@19.0.0))(react@19.0.0)':
    dependencies:
      '@radix-ui/primitive': 1.1.1
      '@radix-ui/react-compose-refs': 1.1.1(@types/react@19.0.7)(react@19.0.0)
      '@radix-ui/react-context': 1.1.1(@types/react@19.0.7)(react@19.0.0)
      '@radix-ui/react-dismissable-layer': 1.1.5(@types/react-dom@19.0.3(@types/react@19.0.7))(@types/react@19.0.7)(react-dom@19.0.0(react@19.0.0))(react@19.0.0)
      '@radix-ui/react-focus-guards': 1.1.1(@types/react@19.0.7)(react@19.0.0)
      '@radix-ui/react-focus-scope': 1.1.2(@types/react-dom@19.0.3(@types/react@19.0.7))(@types/react@19.0.7)(react-dom@19.0.0(react@19.0.0))(react@19.0.0)
      '@radix-ui/react-id': 1.1.0(@types/react@19.0.7)(react@19.0.0)
      '@radix-ui/react-portal': 1.1.4(@types/react-dom@19.0.3(@types/react@19.0.7))(@types/react@19.0.7)(react-dom@19.0.0(react@19.0.0))(react@19.0.0)
      '@radix-ui/react-presence': 1.1.2(@types/react-dom@19.0.3(@types/react@19.0.7))(@types/react@19.0.7)(react-dom@19.0.0(react@19.0.0))(react@19.0.0)
      '@radix-ui/react-primitive': 2.0.2(@types/react-dom@19.0.3(@types/react@19.0.7))(@types/react@19.0.7)(react-dom@19.0.0(react@19.0.0))(react@19.0.0)
      '@radix-ui/react-slot': 1.1.2(@types/react@19.0.7)(react@19.0.0)
      '@radix-ui/react-use-controllable-state': 1.1.0(@types/react@19.0.7)(react@19.0.0)
      aria-hidden: 1.2.4
      react: 19.0.0
      react-dom: 19.0.0(react@19.0.0)
      react-remove-scroll: 2.6.3(@types/react@19.0.7)(react@19.0.0)
    optionalDependencies:
      '@types/react': 19.0.7
      '@types/react-dom': 19.0.3(@types/react@19.0.7)

  '@radix-ui/react-direction@1.1.0(@types/react@19.0.7)(react@19.0.0)':
    dependencies:
      react: 19.0.0
    optionalDependencies:
      '@types/react': 19.0.7

  '@radix-ui/react-dismissable-layer@1.1.5(@types/react-dom@19.0.3(@types/react@19.0.7))(@types/react@19.0.7)(react-dom@19.0.0(react@19.0.0))(react@19.0.0)':
    dependencies:
      '@radix-ui/primitive': 1.1.1
      '@radix-ui/react-compose-refs': 1.1.1(@types/react@19.0.7)(react@19.0.0)
      '@radix-ui/react-primitive': 2.0.2(@types/react-dom@19.0.3(@types/react@19.0.7))(@types/react@19.0.7)(react-dom@19.0.0(react@19.0.0))(react@19.0.0)
      '@radix-ui/react-use-callback-ref': 1.1.0(@types/react@19.0.7)(react@19.0.0)
      '@radix-ui/react-use-escape-keydown': 1.1.0(@types/react@19.0.7)(react@19.0.0)
      react: 19.0.0
      react-dom: 19.0.0(react@19.0.0)
    optionalDependencies:
      '@types/react': 19.0.7
      '@types/react-dom': 19.0.3(@types/react@19.0.7)

  '@radix-ui/react-dropdown-menu@2.1.6(@types/react-dom@19.0.3(@types/react@19.0.7))(@types/react@19.0.7)(react-dom@19.0.0(react@19.0.0))(react@19.0.0)':
    dependencies:
      '@radix-ui/primitive': 1.1.1
      '@radix-ui/react-compose-refs': 1.1.1(@types/react@19.0.7)(react@19.0.0)
      '@radix-ui/react-context': 1.1.1(@types/react@19.0.7)(react@19.0.0)
      '@radix-ui/react-id': 1.1.0(@types/react@19.0.7)(react@19.0.0)
      '@radix-ui/react-menu': 2.1.6(@types/react-dom@19.0.3(@types/react@19.0.7))(@types/react@19.0.7)(react-dom@19.0.0(react@19.0.0))(react@19.0.0)
      '@radix-ui/react-primitive': 2.0.2(@types/react-dom@19.0.3(@types/react@19.0.7))(@types/react@19.0.7)(react-dom@19.0.0(react@19.0.0))(react@19.0.0)
      '@radix-ui/react-use-controllable-state': 1.1.0(@types/react@19.0.7)(react@19.0.0)
      react: 19.0.0
      react-dom: 19.0.0(react@19.0.0)
    optionalDependencies:
      '@types/react': 19.0.7
      '@types/react-dom': 19.0.3(@types/react@19.0.7)

  '@radix-ui/react-focus-guards@1.1.1(@types/react@19.0.7)(react@19.0.0)':
    dependencies:
      react: 19.0.0
    optionalDependencies:
      '@types/react': 19.0.7

  '@radix-ui/react-focus-scope@1.1.2(@types/react-dom@19.0.3(@types/react@19.0.7))(@types/react@19.0.7)(react-dom@19.0.0(react@19.0.0))(react@19.0.0)':
    dependencies:
      '@radix-ui/react-compose-refs': 1.1.1(@types/react@19.0.7)(react@19.0.0)
      '@radix-ui/react-primitive': 2.0.2(@types/react-dom@19.0.3(@types/react@19.0.7))(@types/react@19.0.7)(react-dom@19.0.0(react@19.0.0))(react@19.0.0)
      '@radix-ui/react-use-callback-ref': 1.1.0(@types/react@19.0.7)(react@19.0.0)
      react: 19.0.0
      react-dom: 19.0.0(react@19.0.0)
    optionalDependencies:
      '@types/react': 19.0.7
      '@types/react-dom': 19.0.3(@types/react@19.0.7)

  '@radix-ui/react-id@1.1.0(@types/react@19.0.7)(react@19.0.0)':
    dependencies:
      '@radix-ui/react-use-layout-effect': 1.1.0(@types/react@19.0.7)(react@19.0.0)
      react: 19.0.0
    optionalDependencies:
      '@types/react': 19.0.7

  '@radix-ui/react-label@2.1.2(@types/react-dom@19.0.3(@types/react@19.0.7))(@types/react@19.0.7)(react-dom@19.0.0(react@19.0.0))(react@19.0.0)':
    dependencies:
      '@radix-ui/react-primitive': 2.0.2(@types/react-dom@19.0.3(@types/react@19.0.7))(@types/react@19.0.7)(react-dom@19.0.0(react@19.0.0))(react@19.0.0)
      react: 19.0.0
      react-dom: 19.0.0(react@19.0.0)
    optionalDependencies:
      '@types/react': 19.0.7
      '@types/react-dom': 19.0.3(@types/react@19.0.7)

  '@radix-ui/react-menu@2.1.6(@types/react-dom@19.0.3(@types/react@19.0.7))(@types/react@19.0.7)(react-dom@19.0.0(react@19.0.0))(react@19.0.0)':
    dependencies:
      '@radix-ui/primitive': 1.1.1
      '@radix-ui/react-collection': 1.1.2(@types/react-dom@19.0.3(@types/react@19.0.7))(@types/react@19.0.7)(react-dom@19.0.0(react@19.0.0))(react@19.0.0)
      '@radix-ui/react-compose-refs': 1.1.1(@types/react@19.0.7)(react@19.0.0)
      '@radix-ui/react-context': 1.1.1(@types/react@19.0.7)(react@19.0.0)
      '@radix-ui/react-direction': 1.1.0(@types/react@19.0.7)(react@19.0.0)
      '@radix-ui/react-dismissable-layer': 1.1.5(@types/react-dom@19.0.3(@types/react@19.0.7))(@types/react@19.0.7)(react-dom@19.0.0(react@19.0.0))(react@19.0.0)
      '@radix-ui/react-focus-guards': 1.1.1(@types/react@19.0.7)(react@19.0.0)
      '@radix-ui/react-focus-scope': 1.1.2(@types/react-dom@19.0.3(@types/react@19.0.7))(@types/react@19.0.7)(react-dom@19.0.0(react@19.0.0))(react@19.0.0)
      '@radix-ui/react-id': 1.1.0(@types/react@19.0.7)(react@19.0.0)
      '@radix-ui/react-popper': 1.2.2(@types/react-dom@19.0.3(@types/react@19.0.7))(@types/react@19.0.7)(react-dom@19.0.0(react@19.0.0))(react@19.0.0)
      '@radix-ui/react-portal': 1.1.4(@types/react-dom@19.0.3(@types/react@19.0.7))(@types/react@19.0.7)(react-dom@19.0.0(react@19.0.0))(react@19.0.0)
      '@radix-ui/react-presence': 1.1.2(@types/react-dom@19.0.3(@types/react@19.0.7))(@types/react@19.0.7)(react-dom@19.0.0(react@19.0.0))(react@19.0.0)
      '@radix-ui/react-primitive': 2.0.2(@types/react-dom@19.0.3(@types/react@19.0.7))(@types/react@19.0.7)(react-dom@19.0.0(react@19.0.0))(react@19.0.0)
      '@radix-ui/react-roving-focus': 1.1.2(@types/react-dom@19.0.3(@types/react@19.0.7))(@types/react@19.0.7)(react-dom@19.0.0(react@19.0.0))(react@19.0.0)
      '@radix-ui/react-slot': 1.1.2(@types/react@19.0.7)(react@19.0.0)
      '@radix-ui/react-use-callback-ref': 1.1.0(@types/react@19.0.7)(react@19.0.0)
      aria-hidden: 1.2.4
      react: 19.0.0
      react-dom: 19.0.0(react@19.0.0)
      react-remove-scroll: 2.6.3(@types/react@19.0.7)(react@19.0.0)
    optionalDependencies:
      '@types/react': 19.0.7
      '@types/react-dom': 19.0.3(@types/react@19.0.7)

  '@radix-ui/react-popover@1.1.6(@types/react-dom@19.0.3(@types/react@19.0.7))(@types/react@19.0.7)(react-dom@19.0.0(react@19.0.0))(react@19.0.0)':
    dependencies:
      '@radix-ui/primitive': 1.1.1
      '@radix-ui/react-compose-refs': 1.1.1(@types/react@19.0.7)(react@19.0.0)
      '@radix-ui/react-context': 1.1.1(@types/react@19.0.7)(react@19.0.0)
      '@radix-ui/react-dismissable-layer': 1.1.5(@types/react-dom@19.0.3(@types/react@19.0.7))(@types/react@19.0.7)(react-dom@19.0.0(react@19.0.0))(react@19.0.0)
      '@radix-ui/react-focus-guards': 1.1.1(@types/react@19.0.7)(react@19.0.0)
      '@radix-ui/react-focus-scope': 1.1.2(@types/react-dom@19.0.3(@types/react@19.0.7))(@types/react@19.0.7)(react-dom@19.0.0(react@19.0.0))(react@19.0.0)
      '@radix-ui/react-id': 1.1.0(@types/react@19.0.7)(react@19.0.0)
      '@radix-ui/react-popper': 1.2.2(@types/react-dom@19.0.3(@types/react@19.0.7))(@types/react@19.0.7)(react-dom@19.0.0(react@19.0.0))(react@19.0.0)
      '@radix-ui/react-portal': 1.1.4(@types/react-dom@19.0.3(@types/react@19.0.7))(@types/react@19.0.7)(react-dom@19.0.0(react@19.0.0))(react@19.0.0)
      '@radix-ui/react-presence': 1.1.2(@types/react-dom@19.0.3(@types/react@19.0.7))(@types/react@19.0.7)(react-dom@19.0.0(react@19.0.0))(react@19.0.0)
      '@radix-ui/react-primitive': 2.0.2(@types/react-dom@19.0.3(@types/react@19.0.7))(@types/react@19.0.7)(react-dom@19.0.0(react@19.0.0))(react@19.0.0)
      '@radix-ui/react-slot': 1.1.2(@types/react@19.0.7)(react@19.0.0)
      '@radix-ui/react-use-controllable-state': 1.1.0(@types/react@19.0.7)(react@19.0.0)
      aria-hidden: 1.2.4
      react: 19.0.0
      react-dom: 19.0.0(react@19.0.0)
      react-remove-scroll: 2.6.3(@types/react@19.0.7)(react@19.0.0)
    optionalDependencies:
      '@types/react': 19.0.7
      '@types/react-dom': 19.0.3(@types/react@19.0.7)

  '@radix-ui/react-popper@1.2.2(@types/react-dom@19.0.3(@types/react@19.0.7))(@types/react@19.0.7)(react-dom@19.0.0(react@19.0.0))(react@19.0.0)':
    dependencies:
      '@floating-ui/react-dom': 2.1.2(react-dom@19.0.0(react@19.0.0))(react@19.0.0)
      '@radix-ui/react-arrow': 1.1.2(@types/react-dom@19.0.3(@types/react@19.0.7))(@types/react@19.0.7)(react-dom@19.0.0(react@19.0.0))(react@19.0.0)
      '@radix-ui/react-compose-refs': 1.1.1(@types/react@19.0.7)(react@19.0.0)
      '@radix-ui/react-context': 1.1.1(@types/react@19.0.7)(react@19.0.0)
      '@radix-ui/react-primitive': 2.0.2(@types/react-dom@19.0.3(@types/react@19.0.7))(@types/react@19.0.7)(react-dom@19.0.0(react@19.0.0))(react@19.0.0)
      '@radix-ui/react-use-callback-ref': 1.1.0(@types/react@19.0.7)(react@19.0.0)
      '@radix-ui/react-use-layout-effect': 1.1.0(@types/react@19.0.7)(react@19.0.0)
      '@radix-ui/react-use-rect': 1.1.0(@types/react@19.0.7)(react@19.0.0)
      '@radix-ui/react-use-size': 1.1.0(@types/react@19.0.7)(react@19.0.0)
      '@radix-ui/rect': 1.1.0
      react: 19.0.0
      react-dom: 19.0.0(react@19.0.0)
    optionalDependencies:
      '@types/react': 19.0.7
      '@types/react-dom': 19.0.3(@types/react@19.0.7)

  '@radix-ui/react-portal@1.1.4(@types/react-dom@19.0.3(@types/react@19.0.7))(@types/react@19.0.7)(react-dom@19.0.0(react@19.0.0))(react@19.0.0)':
    dependencies:
      '@radix-ui/react-primitive': 2.0.2(@types/react-dom@19.0.3(@types/react@19.0.7))(@types/react@19.0.7)(react-dom@19.0.0(react@19.0.0))(react@19.0.0)
      '@radix-ui/react-use-layout-effect': 1.1.0(@types/react@19.0.7)(react@19.0.0)
      react: 19.0.0
      react-dom: 19.0.0(react@19.0.0)
    optionalDependencies:
      '@types/react': 19.0.7
      '@types/react-dom': 19.0.3(@types/react@19.0.7)

  '@radix-ui/react-presence@1.1.2(@types/react-dom@19.0.3(@types/react@19.0.7))(@types/react@19.0.7)(react-dom@19.0.0(react@19.0.0))(react@19.0.0)':
    dependencies:
      '@radix-ui/react-compose-refs': 1.1.1(@types/react@19.0.7)(react@19.0.0)
      '@radix-ui/react-use-layout-effect': 1.1.0(@types/react@19.0.7)(react@19.0.0)
      react: 19.0.0
      react-dom: 19.0.0(react@19.0.0)
    optionalDependencies:
      '@types/react': 19.0.7
      '@types/react-dom': 19.0.3(@types/react@19.0.7)

  '@radix-ui/react-primitive@2.0.1(@types/react-dom@19.0.3(@types/react@19.0.7))(@types/react@19.0.7)(react-dom@19.0.0(react@19.0.0))(react@19.0.0)':
    dependencies:
      '@radix-ui/react-slot': 1.1.1(@types/react@19.0.7)(react@19.0.0)
      react: 19.0.0
      react-dom: 19.0.0(react@19.0.0)
    optionalDependencies:
      '@types/react': 19.0.7
      '@types/react-dom': 19.0.3(@types/react@19.0.7)

  '@radix-ui/react-primitive@2.0.2(@types/react-dom@19.0.3(@types/react@19.0.7))(@types/react@19.0.7)(react-dom@19.0.0(react@19.0.0))(react@19.0.0)':
    dependencies:
      '@radix-ui/react-slot': 1.1.2(@types/react@19.0.7)(react@19.0.0)
      react: 19.0.0
      react-dom: 19.0.0(react@19.0.0)
    optionalDependencies:
      '@types/react': 19.0.7
      '@types/react-dom': 19.0.3(@types/react@19.0.7)

  '@radix-ui/react-roving-focus@1.1.1(@types/react-dom@19.0.3(@types/react@19.0.7))(@types/react@19.0.7)(react-dom@19.0.0(react@19.0.0))(react@19.0.0)':
    dependencies:
      '@radix-ui/primitive': 1.1.1
      '@radix-ui/react-collection': 1.1.1(@types/react-dom@19.0.3(@types/react@19.0.7))(@types/react@19.0.7)(react-dom@19.0.0(react@19.0.0))(react@19.0.0)
      '@radix-ui/react-compose-refs': 1.1.1(@types/react@19.0.7)(react@19.0.0)
      '@radix-ui/react-context': 1.1.1(@types/react@19.0.7)(react@19.0.0)
      '@radix-ui/react-direction': 1.1.0(@types/react@19.0.7)(react@19.0.0)
      '@radix-ui/react-id': 1.1.0(@types/react@19.0.7)(react@19.0.0)
      '@radix-ui/react-primitive': 2.0.1(@types/react-dom@19.0.3(@types/react@19.0.7))(@types/react@19.0.7)(react-dom@19.0.0(react@19.0.0))(react@19.0.0)
      '@radix-ui/react-use-callback-ref': 1.1.0(@types/react@19.0.7)(react@19.0.0)
      '@radix-ui/react-use-controllable-state': 1.1.0(@types/react@19.0.7)(react@19.0.0)
      react: 19.0.0
      react-dom: 19.0.0(react@19.0.0)
    optionalDependencies:
      '@types/react': 19.0.7
      '@types/react-dom': 19.0.3(@types/react@19.0.7)

  '@radix-ui/react-roving-focus@1.1.2(@types/react-dom@19.0.3(@types/react@19.0.7))(@types/react@19.0.7)(react-dom@19.0.0(react@19.0.0))(react@19.0.0)':
    dependencies:
      '@radix-ui/primitive': 1.1.1
      '@radix-ui/react-collection': 1.1.2(@types/react-dom@19.0.3(@types/react@19.0.7))(@types/react@19.0.7)(react-dom@19.0.0(react@19.0.0))(react@19.0.0)
      '@radix-ui/react-compose-refs': 1.1.1(@types/react@19.0.7)(react@19.0.0)
      '@radix-ui/react-context': 1.1.1(@types/react@19.0.7)(react@19.0.0)
      '@radix-ui/react-direction': 1.1.0(@types/react@19.0.7)(react@19.0.0)
      '@radix-ui/react-id': 1.1.0(@types/react@19.0.7)(react@19.0.0)
      '@radix-ui/react-primitive': 2.0.2(@types/react-dom@19.0.3(@types/react@19.0.7))(@types/react@19.0.7)(react-dom@19.0.0(react@19.0.0))(react@19.0.0)
      '@radix-ui/react-use-callback-ref': 1.1.0(@types/react@19.0.7)(react@19.0.0)
      '@radix-ui/react-use-controllable-state': 1.1.0(@types/react@19.0.7)(react@19.0.0)
      react: 19.0.0
      react-dom: 19.0.0(react@19.0.0)
    optionalDependencies:
      '@types/react': 19.0.7
      '@types/react-dom': 19.0.3(@types/react@19.0.7)

  '@radix-ui/react-scroll-area@1.2.3(@types/react-dom@19.0.3(@types/react@19.0.7))(@types/react@19.0.7)(react-dom@19.0.0(react@19.0.0))(react@19.0.0)':
    dependencies:
      '@radix-ui/number': 1.1.0
      '@radix-ui/primitive': 1.1.1
      '@radix-ui/react-compose-refs': 1.1.1(@types/react@19.0.7)(react@19.0.0)
      '@radix-ui/react-context': 1.1.1(@types/react@19.0.7)(react@19.0.0)
      '@radix-ui/react-direction': 1.1.0(@types/react@19.0.7)(react@19.0.0)
      '@radix-ui/react-presence': 1.1.2(@types/react-dom@19.0.3(@types/react@19.0.7))(@types/react@19.0.7)(react-dom@19.0.0(react@19.0.0))(react@19.0.0)
      '@radix-ui/react-primitive': 2.0.2(@types/react-dom@19.0.3(@types/react@19.0.7))(@types/react@19.0.7)(react-dom@19.0.0(react@19.0.0))(react@19.0.0)
      '@radix-ui/react-use-callback-ref': 1.1.0(@types/react@19.0.7)(react@19.0.0)
      '@radix-ui/react-use-layout-effect': 1.1.0(@types/react@19.0.7)(react@19.0.0)
      react: 19.0.0
      react-dom: 19.0.0(react@19.0.0)
    optionalDependencies:
      '@types/react': 19.0.7
      '@types/react-dom': 19.0.3(@types/react@19.0.7)

  '@radix-ui/react-select@2.1.6(@types/react-dom@19.0.3(@types/react@19.0.7))(@types/react@19.0.7)(react-dom@19.0.0(react@19.0.0))(react@19.0.0)':
    dependencies:
      '@radix-ui/number': 1.1.0
      '@radix-ui/primitive': 1.1.1
      '@radix-ui/react-collection': 1.1.2(@types/react-dom@19.0.3(@types/react@19.0.7))(@types/react@19.0.7)(react-dom@19.0.0(react@19.0.0))(react@19.0.0)
      '@radix-ui/react-compose-refs': 1.1.1(@types/react@19.0.7)(react@19.0.0)
      '@radix-ui/react-context': 1.1.1(@types/react@19.0.7)(react@19.0.0)
      '@radix-ui/react-direction': 1.1.0(@types/react@19.0.7)(react@19.0.0)
      '@radix-ui/react-dismissable-layer': 1.1.5(@types/react-dom@19.0.3(@types/react@19.0.7))(@types/react@19.0.7)(react-dom@19.0.0(react@19.0.0))(react@19.0.0)
      '@radix-ui/react-focus-guards': 1.1.1(@types/react@19.0.7)(react@19.0.0)
      '@radix-ui/react-focus-scope': 1.1.2(@types/react-dom@19.0.3(@types/react@19.0.7))(@types/react@19.0.7)(react-dom@19.0.0(react@19.0.0))(react@19.0.0)
      '@radix-ui/react-id': 1.1.0(@types/react@19.0.7)(react@19.0.0)
      '@radix-ui/react-popper': 1.2.2(@types/react-dom@19.0.3(@types/react@19.0.7))(@types/react@19.0.7)(react-dom@19.0.0(react@19.0.0))(react@19.0.0)
      '@radix-ui/react-portal': 1.1.4(@types/react-dom@19.0.3(@types/react@19.0.7))(@types/react@19.0.7)(react-dom@19.0.0(react@19.0.0))(react@19.0.0)
      '@radix-ui/react-primitive': 2.0.2(@types/react-dom@19.0.3(@types/react@19.0.7))(@types/react@19.0.7)(react-dom@19.0.0(react@19.0.0))(react@19.0.0)
      '@radix-ui/react-slot': 1.1.2(@types/react@19.0.7)(react@19.0.0)
      '@radix-ui/react-use-callback-ref': 1.1.0(@types/react@19.0.7)(react@19.0.0)
      '@radix-ui/react-use-controllable-state': 1.1.0(@types/react@19.0.7)(react@19.0.0)
      '@radix-ui/react-use-layout-effect': 1.1.0(@types/react@19.0.7)(react@19.0.0)
      '@radix-ui/react-use-previous': 1.1.0(@types/react@19.0.7)(react@19.0.0)
      '@radix-ui/react-visually-hidden': 1.1.2(@types/react-dom@19.0.3(@types/react@19.0.7))(@types/react@19.0.7)(react-dom@19.0.0(react@19.0.0))(react@19.0.0)
      aria-hidden: 1.2.4
      react: 19.0.0
      react-dom: 19.0.0(react@19.0.0)
      react-remove-scroll: 2.6.3(@types/react@19.0.7)(react@19.0.0)
    optionalDependencies:
      '@types/react': 19.0.7
      '@types/react-dom': 19.0.3(@types/react@19.0.7)

  '@radix-ui/react-slot@1.1.1(@types/react@19.0.7)(react@19.0.0)':
    dependencies:
      '@radix-ui/react-compose-refs': 1.1.1(@types/react@19.0.7)(react@19.0.0)
      react: 19.0.0
    optionalDependencies:
      '@types/react': 19.0.7

  '@radix-ui/react-slot@1.1.2(@types/react@19.0.7)(react@19.0.0)':
    dependencies:
      '@radix-ui/react-compose-refs': 1.1.1(@types/react@19.0.7)(react@19.0.0)
      react: 19.0.0
    optionalDependencies:
      '@types/react': 19.0.7

  '@radix-ui/react-tabs@1.1.2(@types/react-dom@19.0.3(@types/react@19.0.7))(@types/react@19.0.7)(react-dom@19.0.0(react@19.0.0))(react@19.0.0)':
    dependencies:
      '@radix-ui/primitive': 1.1.1
      '@radix-ui/react-context': 1.1.1(@types/react@19.0.7)(react@19.0.0)
      '@radix-ui/react-direction': 1.1.0(@types/react@19.0.7)(react@19.0.0)
      '@radix-ui/react-id': 1.1.0(@types/react@19.0.7)(react@19.0.0)
      '@radix-ui/react-presence': 1.1.2(@types/react-dom@19.0.3(@types/react@19.0.7))(@types/react@19.0.7)(react-dom@19.0.0(react@19.0.0))(react@19.0.0)
      '@radix-ui/react-primitive': 2.0.1(@types/react-dom@19.0.3(@types/react@19.0.7))(@types/react@19.0.7)(react-dom@19.0.0(react@19.0.0))(react@19.0.0)
      '@radix-ui/react-roving-focus': 1.1.1(@types/react-dom@19.0.3(@types/react@19.0.7))(@types/react@19.0.7)(react-dom@19.0.0(react@19.0.0))(react@19.0.0)
      '@radix-ui/react-use-controllable-state': 1.1.0(@types/react@19.0.7)(react@19.0.0)
      react: 19.0.0
      react-dom: 19.0.0(react@19.0.0)
    optionalDependencies:
      '@types/react': 19.0.7
      '@types/react-dom': 19.0.3(@types/react@19.0.7)

  '@radix-ui/react-toast@1.2.6(@types/react-dom@19.0.3(@types/react@19.0.7))(@types/react@19.0.7)(react-dom@19.0.0(react@19.0.0))(react@19.0.0)':
    dependencies:
      '@radix-ui/primitive': 1.1.1
      '@radix-ui/react-collection': 1.1.2(@types/react-dom@19.0.3(@types/react@19.0.7))(@types/react@19.0.7)(react-dom@19.0.0(react@19.0.0))(react@19.0.0)
      '@radix-ui/react-compose-refs': 1.1.1(@types/react@19.0.7)(react@19.0.0)
      '@radix-ui/react-context': 1.1.1(@types/react@19.0.7)(react@19.0.0)
      '@radix-ui/react-dismissable-layer': 1.1.5(@types/react-dom@19.0.3(@types/react@19.0.7))(@types/react@19.0.7)(react-dom@19.0.0(react@19.0.0))(react@19.0.0)
      '@radix-ui/react-portal': 1.1.4(@types/react-dom@19.0.3(@types/react@19.0.7))(@types/react@19.0.7)(react-dom@19.0.0(react@19.0.0))(react@19.0.0)
      '@radix-ui/react-presence': 1.1.2(@types/react-dom@19.0.3(@types/react@19.0.7))(@types/react@19.0.7)(react-dom@19.0.0(react@19.0.0))(react@19.0.0)
      '@radix-ui/react-primitive': 2.0.2(@types/react-dom@19.0.3(@types/react@19.0.7))(@types/react@19.0.7)(react-dom@19.0.0(react@19.0.0))(react@19.0.0)
      '@radix-ui/react-use-callback-ref': 1.1.0(@types/react@19.0.7)(react@19.0.0)
      '@radix-ui/react-use-controllable-state': 1.1.0(@types/react@19.0.7)(react@19.0.0)
      '@radix-ui/react-use-layout-effect': 1.1.0(@types/react@19.0.7)(react@19.0.0)
      '@radix-ui/react-visually-hidden': 1.1.2(@types/react-dom@19.0.3(@types/react@19.0.7))(@types/react@19.0.7)(react-dom@19.0.0(react@19.0.0))(react@19.0.0)
      react: 19.0.0
      react-dom: 19.0.0(react@19.0.0)
    optionalDependencies:
      '@types/react': 19.0.7
      '@types/react-dom': 19.0.3(@types/react@19.0.7)

  '@radix-ui/react-tooltip@1.1.8(@types/react-dom@19.0.3(@types/react@19.0.7))(@types/react@19.0.7)(react-dom@19.0.0(react@19.0.0))(react@19.0.0)':
    dependencies:
      '@radix-ui/primitive': 1.1.1
      '@radix-ui/react-compose-refs': 1.1.1(@types/react@19.0.7)(react@19.0.0)
      '@radix-ui/react-context': 1.1.1(@types/react@19.0.7)(react@19.0.0)
      '@radix-ui/react-dismissable-layer': 1.1.5(@types/react-dom@19.0.3(@types/react@19.0.7))(@types/react@19.0.7)(react-dom@19.0.0(react@19.0.0))(react@19.0.0)
      '@radix-ui/react-id': 1.1.0(@types/react@19.0.7)(react@19.0.0)
      '@radix-ui/react-popper': 1.2.2(@types/react-dom@19.0.3(@types/react@19.0.7))(@types/react@19.0.7)(react-dom@19.0.0(react@19.0.0))(react@19.0.0)
      '@radix-ui/react-portal': 1.1.4(@types/react-dom@19.0.3(@types/react@19.0.7))(@types/react@19.0.7)(react-dom@19.0.0(react@19.0.0))(react@19.0.0)
      '@radix-ui/react-presence': 1.1.2(@types/react-dom@19.0.3(@types/react@19.0.7))(@types/react@19.0.7)(react-dom@19.0.0(react@19.0.0))(react@19.0.0)
      '@radix-ui/react-primitive': 2.0.2(@types/react-dom@19.0.3(@types/react@19.0.7))(@types/react@19.0.7)(react-dom@19.0.0(react@19.0.0))(react@19.0.0)
      '@radix-ui/react-slot': 1.1.2(@types/react@19.0.7)(react@19.0.0)
      '@radix-ui/react-use-controllable-state': 1.1.0(@types/react@19.0.7)(react@19.0.0)
      '@radix-ui/react-visually-hidden': 1.1.2(@types/react-dom@19.0.3(@types/react@19.0.7))(@types/react@19.0.7)(react-dom@19.0.0(react@19.0.0))(react@19.0.0)
      react: 19.0.0
      react-dom: 19.0.0(react@19.0.0)
    optionalDependencies:
      '@types/react': 19.0.7
      '@types/react-dom': 19.0.3(@types/react@19.0.7)

  '@radix-ui/react-use-callback-ref@1.1.0(@types/react@19.0.7)(react@19.0.0)':
    dependencies:
      react: 19.0.0
    optionalDependencies:
      '@types/react': 19.0.7

  '@radix-ui/react-use-controllable-state@1.1.0(@types/react@19.0.7)(react@19.0.0)':
    dependencies:
      '@radix-ui/react-use-callback-ref': 1.1.0(@types/react@19.0.7)(react@19.0.0)
      react: 19.0.0
    optionalDependencies:
      '@types/react': 19.0.7

  '@radix-ui/react-use-escape-keydown@1.1.0(@types/react@19.0.7)(react@19.0.0)':
    dependencies:
      '@radix-ui/react-use-callback-ref': 1.1.0(@types/react@19.0.7)(react@19.0.0)
      react: 19.0.0
    optionalDependencies:
      '@types/react': 19.0.7

  '@radix-ui/react-use-layout-effect@1.1.0(@types/react@19.0.7)(react@19.0.0)':
    dependencies:
      react: 19.0.0
    optionalDependencies:
      '@types/react': 19.0.7

  '@radix-ui/react-use-previous@1.1.0(@types/react@19.0.7)(react@19.0.0)':
    dependencies:
      react: 19.0.0
    optionalDependencies:
      '@types/react': 19.0.7

  '@radix-ui/react-use-rect@1.1.0(@types/react@19.0.7)(react@19.0.0)':
    dependencies:
      '@radix-ui/rect': 1.1.0
      react: 19.0.0
    optionalDependencies:
      '@types/react': 19.0.7

  '@radix-ui/react-use-size@1.1.0(@types/react@19.0.7)(react@19.0.0)':
    dependencies:
      '@radix-ui/react-use-layout-effect': 1.1.0(@types/react@19.0.7)(react@19.0.0)
      react: 19.0.0
    optionalDependencies:
      '@types/react': 19.0.7

  '@radix-ui/react-visually-hidden@1.1.2(@types/react-dom@19.0.3(@types/react@19.0.7))(@types/react@19.0.7)(react-dom@19.0.0(react@19.0.0))(react@19.0.0)':
    dependencies:
      '@radix-ui/react-primitive': 2.0.2(@types/react-dom@19.0.3(@types/react@19.0.7))(@types/react@19.0.7)(react-dom@19.0.0(react@19.0.0))(react@19.0.0)
      react: 19.0.0
      react-dom: 19.0.0(react@19.0.0)
    optionalDependencies:
      '@types/react': 19.0.7
      '@types/react-dom': 19.0.3(@types/react@19.0.7)

  '@radix-ui/rect@1.1.0': {}

  '@rtsao/scc@1.1.0': {}

  '@rushstack/eslint-patch@1.10.5': {}

  '@supabase/auth-js@2.67.3':
    dependencies:
      '@supabase/node-fetch': 2.6.15

  '@supabase/functions-js@2.4.4':
    dependencies:
      '@supabase/node-fetch': 2.6.15

  '@supabase/node-fetch@2.6.15':
    dependencies:
      whatwg-url: 5.0.0

  '@supabase/postgrest-js@1.18.1':
    dependencies:
      '@supabase/node-fetch': 2.6.15

  '@supabase/realtime-js@2.11.2':
    dependencies:
      '@supabase/node-fetch': 2.6.15
      '@types/phoenix': 1.6.6
      '@types/ws': 8.5.14
      ws: 8.18.0
    transitivePeerDependencies:
      - bufferutil
      - utf-8-validate

  '@supabase/storage-js@2.7.1':
    dependencies:
      '@supabase/node-fetch': 2.6.15

  '@supabase/supabase-js@2.48.1':
    dependencies:
      '@supabase/auth-js': 2.67.3
      '@supabase/functions-js': 2.4.4
      '@supabase/node-fetch': 2.6.15
      '@supabase/postgrest-js': 1.18.1
      '@supabase/realtime-js': 2.11.2
      '@supabase/storage-js': 2.7.1
    transitivePeerDependencies:
      - bufferutil
      - utf-8-validate

  '@swc/counter@0.1.3': {}

  '@swc/helpers@0.5.15':
    dependencies:
      tslib: 2.8.1

  '@tailwindcss/typography@0.5.16(tailwindcss@3.4.17)':
    dependencies:
      lodash.castarray: 4.4.0
      lodash.isplainobject: 4.0.6
      lodash.merge: 4.6.2
      postcss-selector-parser: 6.0.10
      tailwindcss: 3.4.17

  '@tanstack/query-core@5.66.0': {}

  '@tanstack/react-query@5.66.0(react@19.0.0)':
    dependencies:
      '@tanstack/query-core': 5.66.0
      react: 19.0.0

  '@tanstack/react-table@8.21.2(react-dom@19.0.0(react@19.0.0))(react@19.0.0)':
    dependencies:
      '@tanstack/table-core': 8.21.2
      react: 19.0.0
      react-dom: 19.0.0(react@19.0.0)

  '@tanstack/react-virtual@3.13.2(react-dom@19.0.0(react@19.0.0))(react@19.0.0)':
    dependencies:
      '@tanstack/virtual-core': 3.13.2
      react: 19.0.0
      react-dom: 19.0.0(react@19.0.0)

  '@tanstack/table-core@8.21.2': {}

  '@tanstack/virtual-core@3.13.2': {}

  '@types/d3-array@3.2.1': {}

  '@types/d3-color@3.1.3': {}

  '@types/d3-ease@3.0.2': {}

  '@types/d3-interpolate@3.0.4':
    dependencies:
      '@types/d3-color': 3.1.3

  '@types/d3-path@3.1.0': {}

  '@types/d3-scale@4.0.8':
    dependencies:
      '@types/d3-time': 3.0.4

  '@types/d3-shape@3.1.7':
    dependencies:
      '@types/d3-path': 3.1.0

  '@types/d3-time@3.0.4': {}

  '@types/d3-timer@3.0.2': {}

  '@types/debug@4.1.12':
    dependencies:
      '@types/ms': 2.1.0

  '@types/estree-jsx@1.0.5':
    dependencies:
      '@types/estree': 1.0.6

  '@types/estree@1.0.6': {}

  '@types/hast@3.0.4':
    dependencies:
      '@types/unist': 3.0.3

  '@types/json-schema@7.0.15': {}

  '@types/json5@0.0.29': {}

  '@types/mdast@4.0.4':
    dependencies:
      '@types/unist': 3.0.3

  '@types/ms@2.1.0': {}

  '@types/node-fetch@2.6.12':
    dependencies:
      '@types/node': 20.17.14
      form-data: 4.0.1

  '@types/node@18.19.83':
    dependencies:
      undici-types: 5.26.5

  '@types/node@20.17.14':
    dependencies:
      undici-types: 6.19.8

  '@types/phoenix@1.6.6': {}

  '@types/react-dom@19.0.3(@types/react@19.0.7)':
    dependencies:
      '@types/react': 19.0.7

  '@types/react@19.0.7':
    dependencies:
      csstype: 3.1.3

  '@types/unist@2.0.11': {}

  '@types/unist@3.0.3': {}

  '@types/uuid@10.0.0': {}

  '@types/ws@8.5.14':
    dependencies:
      '@types/node': 20.17.14

  '@typescript-eslint/eslint-plugin@8.21.0(@typescript-eslint/parser@8.21.0(eslint@9.18.0(jiti@1.21.7))(typescript@5.7.3))(eslint@9.18.0(jiti@1.21.7))(typescript@5.7.3)':
    dependencies:
      '@eslint-community/regexpp': 4.12.1
      '@typescript-eslint/parser': 8.21.0(eslint@9.18.0(jiti@1.21.7))(typescript@5.7.3)
      '@typescript-eslint/scope-manager': 8.21.0
      '@typescript-eslint/type-utils': 8.21.0(eslint@9.18.0(jiti@1.21.7))(typescript@5.7.3)
      '@typescript-eslint/utils': 8.21.0(eslint@9.18.0(jiti@1.21.7))(typescript@5.7.3)
      '@typescript-eslint/visitor-keys': 8.21.0
      eslint: 9.18.0(jiti@1.21.7)
      graphemer: 1.4.0
      ignore: 5.3.2
      natural-compare: 1.4.0
      ts-api-utils: 2.0.0(typescript@5.7.3)
      typescript: 5.7.3
    transitivePeerDependencies:
      - supports-color

  '@typescript-eslint/parser@8.21.0(eslint@9.18.0(jiti@1.21.7))(typescript@5.7.3)':
    dependencies:
      '@typescript-eslint/scope-manager': 8.21.0
      '@typescript-eslint/types': 8.21.0
      '@typescript-eslint/typescript-estree': 8.21.0(typescript@5.7.3)
      '@typescript-eslint/visitor-keys': 8.21.0
      debug: 4.4.0
      eslint: 9.18.0(jiti@1.21.7)
      typescript: 5.7.3
    transitivePeerDependencies:
      - supports-color

  '@typescript-eslint/scope-manager@8.21.0':
    dependencies:
      '@typescript-eslint/types': 8.21.0
      '@typescript-eslint/visitor-keys': 8.21.0

  '@typescript-eslint/type-utils@8.21.0(eslint@9.18.0(jiti@1.21.7))(typescript@5.7.3)':
    dependencies:
      '@typescript-eslint/typescript-estree': 8.21.0(typescript@5.7.3)
      '@typescript-eslint/utils': 8.21.0(eslint@9.18.0(jiti@1.21.7))(typescript@5.7.3)
      debug: 4.4.0
      eslint: 9.18.0(jiti@1.21.7)
      ts-api-utils: 2.0.0(typescript@5.7.3)
      typescript: 5.7.3
    transitivePeerDependencies:
      - supports-color

  '@typescript-eslint/types@8.21.0': {}

  '@typescript-eslint/typescript-estree@8.21.0(typescript@5.7.3)':
    dependencies:
      '@typescript-eslint/types': 8.21.0
      '@typescript-eslint/visitor-keys': 8.21.0
      debug: 4.4.0
      fast-glob: 3.3.3
      is-glob: 4.0.3
      minimatch: 9.0.5
      semver: 7.6.3
      ts-api-utils: 2.0.0(typescript@5.7.3)
      typescript: 5.7.3
    transitivePeerDependencies:
      - supports-color

  '@typescript-eslint/utils@8.21.0(eslint@9.18.0(jiti@1.21.7))(typescript@5.7.3)':
    dependencies:
      '@eslint-community/eslint-utils': 4.4.1(eslint@9.18.0(jiti@1.21.7))
      '@typescript-eslint/scope-manager': 8.21.0
      '@typescript-eslint/types': 8.21.0
      '@typescript-eslint/typescript-estree': 8.21.0(typescript@5.7.3)
      eslint: 9.18.0(jiti@1.21.7)
      typescript: 5.7.3
    transitivePeerDependencies:
      - supports-color

  '@typescript-eslint/visitor-keys@8.21.0':
    dependencies:
      '@typescript-eslint/types': 8.21.0
      eslint-visitor-keys: 4.2.0

  '@ungap/structured-clone@1.3.0': {}

  abort-controller@3.0.0:
    dependencies:
      event-target-shim: 5.0.1

  acorn-jsx@5.3.2(acorn@8.14.0):
    dependencies:
      acorn: 8.14.0

  acorn@8.14.0: {}

<<<<<<< HEAD
  ag-charts-community@11.1.1:
    dependencies:
      ag-charts-core: 11.1.1
      ag-charts-locale: 11.1.1
      ag-charts-types: 11.1.1

  ag-charts-core@11.1.1: {}

  ag-charts-locale@11.1.1: {}

  ag-charts-react@11.1.1(react@19.0.0):
    dependencies:
      ag-charts-community: 11.1.1
      react: 19.0.0

  ag-charts-types@11.1.1: {}

  agent-base@7.1.3: {}

  agentkeepalive@4.6.0:
    dependencies:
      humanize-ms: 1.2.1

=======
>>>>>>> 984deb56
  ajv@6.12.6:
    dependencies:
      fast-deep-equal: 3.1.3
      fast-json-stable-stringify: 2.1.0
      json-schema-traverse: 0.4.1
      uri-js: 4.4.1

  ansi-regex@5.0.1: {}

  ansi-regex@6.1.0: {}

  ansi-styles@4.3.0:
    dependencies:
      color-convert: 2.0.1

  ansi-styles@6.2.1: {}

  any-promise@1.3.0: {}

  anymatch@3.1.3:
    dependencies:
      normalize-path: 3.0.0
      picomatch: 2.3.1

  arg@5.0.2: {}

  argparse@2.0.1: {}

  aria-hidden@1.2.4:
    dependencies:
      tslib: 2.8.1

  aria-query@5.3.2: {}

  array-buffer-byte-length@1.0.2:
    dependencies:
      call-bound: 1.0.3
      is-array-buffer: 3.0.5

  array-includes@3.1.8:
    dependencies:
      call-bind: 1.0.8
      define-properties: 1.2.1
      es-abstract: 1.23.9
      es-object-atoms: 1.1.1
      get-intrinsic: 1.2.7
      is-string: 1.1.1

  array.prototype.findlast@1.2.5:
    dependencies:
      call-bind: 1.0.8
      define-properties: 1.2.1
      es-abstract: 1.23.9
      es-errors: 1.3.0
      es-object-atoms: 1.1.1
      es-shim-unscopables: 1.0.2

  array.prototype.findlastindex@1.2.5:
    dependencies:
      call-bind: 1.0.8
      define-properties: 1.2.1
      es-abstract: 1.23.9
      es-errors: 1.3.0
      es-object-atoms: 1.1.1
      es-shim-unscopables: 1.0.2

  array.prototype.flat@1.3.3:
    dependencies:
      call-bind: 1.0.8
      define-properties: 1.2.1
      es-abstract: 1.23.9
      es-shim-unscopables: 1.0.2

  array.prototype.flatmap@1.3.3:
    dependencies:
      call-bind: 1.0.8
      define-properties: 1.2.1
      es-abstract: 1.23.9
      es-shim-unscopables: 1.0.2

  array.prototype.tosorted@1.1.4:
    dependencies:
      call-bind: 1.0.8
      define-properties: 1.2.1
      es-abstract: 1.23.9
      es-errors: 1.3.0
      es-shim-unscopables: 1.0.2

  arraybuffer.prototype.slice@1.0.4:
    dependencies:
      array-buffer-byte-length: 1.0.2
      call-bind: 1.0.8
      define-properties: 1.2.1
      es-abstract: 1.23.9
      es-errors: 1.3.0
      get-intrinsic: 1.2.7
      is-array-buffer: 3.0.5

  ast-types-flow@0.0.8: {}

  asynckit@0.4.0: {}

  available-typed-arrays@1.0.7:
    dependencies:
      possible-typed-array-names: 1.0.0

  axe-core@4.10.2: {}

  axios@1.7.9:
    dependencies:
      follow-redirects: 1.15.9
      form-data: 4.0.1
      proxy-from-env: 1.1.0
    transitivePeerDependencies:
      - debug

  axobject-query@4.1.0: {}

  bail@2.0.2: {}

  balanced-match@1.0.2: {}

<<<<<<< HEAD
  base64-js@1.5.1: {}

  big-integer@1.6.52: {}

  bin-links@5.0.0:
    dependencies:
      cmd-shim: 7.0.0
      npm-normalize-package-bin: 4.0.0
      proc-log: 5.0.0
      read-cmd-shim: 5.0.0
      write-file-atomic: 6.0.0

=======
>>>>>>> 984deb56
  binary-extensions@2.3.0: {}

  brace-expansion@1.1.11:
    dependencies:
      balanced-match: 1.0.2
      concat-map: 0.0.1

  brace-expansion@2.0.1:
    dependencies:
      balanced-match: 1.0.2

  braces@3.0.3:
    dependencies:
      fill-range: 7.1.1

  busboy@1.6.0:
    dependencies:
      streamsearch: 1.1.0

  call-bind-apply-helpers@1.0.1:
    dependencies:
      es-errors: 1.3.0
      function-bind: 1.1.2

  call-bind@1.0.8:
    dependencies:
      call-bind-apply-helpers: 1.0.1
      es-define-property: 1.0.1
      get-intrinsic: 1.2.7
      set-function-length: 1.2.2

  call-bound@1.0.3:
    dependencies:
      call-bind-apply-helpers: 1.0.1
      get-intrinsic: 1.2.7

  callsites@3.1.0: {}

  camelcase-css@2.0.1: {}

  caniuse-lite@1.0.30001695: {}

  ccount@2.0.1: {}

  chalk@4.1.2:
    dependencies:
      ansi-styles: 4.3.0
      supports-color: 7.2.0

<<<<<<< HEAD
  chalk@5.4.1: {}

  character-entities-html4@2.1.0: {}

  character-entities-legacy@3.0.0: {}

  character-entities@2.0.2: {}

  character-reference-invalid@2.0.1: {}

=======
>>>>>>> 984deb56
  chokidar@3.6.0:
    dependencies:
      anymatch: 3.1.3
      braces: 3.0.3
      glob-parent: 5.1.2
      is-binary-path: 2.1.0
      is-glob: 4.0.3
      normalize-path: 3.0.0
      readdirp: 3.6.0
    optionalDependencies:
      fsevents: 2.3.3

  chownr@3.0.0: {}

  class-variance-authority@0.7.1:
    dependencies:
      clsx: 2.1.1

  client-only@0.0.1: {}

  clsx@2.1.1: {}

  cmd-shim@7.0.0: {}

  color-convert@2.0.1:
    dependencies:
      color-name: 1.1.4

  color-name@1.1.4: {}

  color-string@1.9.1:
    dependencies:
      color-name: 1.1.4
      simple-swizzle: 0.2.2
    optional: true

  color@4.2.3:
    dependencies:
      color-convert: 2.0.1
      color-string: 1.9.1
    optional: true

  combined-stream@1.0.8:
    dependencies:
      delayed-stream: 1.0.0

  comma-separated-tokens@2.0.3: {}

  commander@4.1.1: {}

  concat-map@0.0.1: {}

  cross-spawn@7.0.6:
    dependencies:
      path-key: 3.1.1
      shebang-command: 2.0.0
      which: 2.0.2

  cssesc@3.0.0: {}

  csstype@3.1.3: {}

  d3-array@2.12.1:
    dependencies:
      internmap: 1.0.1

  d3-array@3.2.4:
    dependencies:
      internmap: 2.0.3

  d3-color@3.1.0: {}

  d3-ease@3.0.1: {}

  d3-format@1.4.5: {}

  d3-interpolate@3.0.1:
    dependencies:
      d3-color: 3.1.0

  d3-path@3.1.0: {}

  d3-scale@4.0.2:
    dependencies:
      d3-array: 3.2.4
      d3-format: 1.4.5
      d3-interpolate: 3.0.1
      d3-time: 3.1.0
      d3-time-format: 3.0.0

  d3-shape@3.2.0:
    dependencies:
      d3-path: 3.1.0

  d3-time-format@3.0.0:
    dependencies:
      d3-time: 2.1.1

  d3-time@2.1.1:
    dependencies:
      d3-array: 2.12.1

  d3-time@3.1.0:
    dependencies:
      d3-array: 3.2.4

  d3-timer@3.0.1: {}

  damerau-levenshtein@1.0.8: {}

  data-uri-to-buffer@4.0.1: {}

  data-view-buffer@1.0.2:
    dependencies:
      call-bound: 1.0.3
      es-errors: 1.3.0
      is-data-view: 1.0.2

  data-view-byte-length@1.0.2:
    dependencies:
      call-bound: 1.0.3
      es-errors: 1.3.0
      is-data-view: 1.0.2

  data-view-byte-offset@1.0.1:
    dependencies:
      call-bound: 1.0.3
      es-errors: 1.3.0
      is-data-view: 1.0.2

  date-fns@2.30.0:
    dependencies:
      '@babel/runtime': 7.26.0

  debug@3.2.7:
    dependencies:
      ms: 2.1.3

  debug@4.4.0:
    dependencies:
      ms: 2.1.3

  decimal.js-light@2.5.1: {}

  decode-named-character-reference@1.1.0:
    dependencies:
      character-entities: 2.0.2

  deep-is@0.1.4: {}

  define-data-property@1.1.4:
    dependencies:
      es-define-property: 1.0.1
      es-errors: 1.3.0
      gopd: 1.2.0

  define-properties@1.2.1:
    dependencies:
      define-data-property: 1.1.4
      has-property-descriptors: 1.0.2
      object-keys: 1.1.1

  delayed-stream@1.0.0: {}

  detect-libc@2.0.3:
    optional: true

  detect-node-es@1.1.0: {}

  devlop@1.1.0:
    dependencies:
      dequal: 2.0.3

  didyoumean@1.2.2: {}

  dlv@1.1.3: {}

  doctrine@2.1.0:
    dependencies:
      esutils: 2.0.3

  dom-helpers@5.2.1:
    dependencies:
      '@babel/runtime': 7.26.0
      csstype: 3.1.3

  dunder-proto@1.0.1:
    dependencies:
      call-bind-apply-helpers: 1.0.1
      es-errors: 1.3.0
      gopd: 1.2.0

  eastasianwidth@0.2.0: {}

  emoji-regex@8.0.0: {}

  emoji-regex@9.2.2: {}

  enhanced-resolve@5.18.0:
    dependencies:
      graceful-fs: 4.2.11
      tapable: 2.2.1

  entities@4.5.0: {}

  es-abstract@1.23.9:
    dependencies:
      array-buffer-byte-length: 1.0.2
      arraybuffer.prototype.slice: 1.0.4
      available-typed-arrays: 1.0.7
      call-bind: 1.0.8
      call-bound: 1.0.3
      data-view-buffer: 1.0.2
      data-view-byte-length: 1.0.2
      data-view-byte-offset: 1.0.1
      es-define-property: 1.0.1
      es-errors: 1.3.0
      es-object-atoms: 1.1.1
      es-set-tostringtag: 2.1.0
      es-to-primitive: 1.3.0
      function.prototype.name: 1.1.8
      get-intrinsic: 1.2.7
      get-proto: 1.0.1
      get-symbol-description: 1.1.0
      globalthis: 1.0.4
      gopd: 1.2.0
      has-property-descriptors: 1.0.2
      has-proto: 1.2.0
      has-symbols: 1.1.0
      hasown: 2.0.2
      internal-slot: 1.1.0
      is-array-buffer: 3.0.5
      is-callable: 1.2.7
      is-data-view: 1.0.2
      is-regex: 1.2.1
      is-shared-array-buffer: 1.0.4
      is-string: 1.1.1
      is-typed-array: 1.1.15
      is-weakref: 1.1.0
      math-intrinsics: 1.1.0
      object-inspect: 1.13.3
      object-keys: 1.1.1
      object.assign: 4.1.7
      own-keys: 1.0.1
      regexp.prototype.flags: 1.5.4
      safe-array-concat: 1.1.3
      safe-push-apply: 1.0.0
      safe-regex-test: 1.1.0
      set-proto: 1.0.0
      string.prototype.trim: 1.2.10
      string.prototype.trimend: 1.0.9
      string.prototype.trimstart: 1.0.8
      typed-array-buffer: 1.0.3
      typed-array-byte-length: 1.0.3
      typed-array-byte-offset: 1.0.4
      typed-array-length: 1.0.7
      unbox-primitive: 1.1.0
      which-typed-array: 1.1.18

  es-define-property@1.0.1: {}

  es-errors@1.3.0: {}

  es-iterator-helpers@1.2.1:
    dependencies:
      call-bind: 1.0.8
      call-bound: 1.0.3
      define-properties: 1.2.1
      es-abstract: 1.23.9
      es-errors: 1.3.0
      es-set-tostringtag: 2.1.0
      function-bind: 1.1.2
      get-intrinsic: 1.2.7
      globalthis: 1.0.4
      gopd: 1.2.0
      has-property-descriptors: 1.0.2
      has-proto: 1.2.0
      has-symbols: 1.1.0
      internal-slot: 1.1.0
      iterator.prototype: 1.1.5
      safe-array-concat: 1.1.3

  es-object-atoms@1.1.1:
    dependencies:
      es-errors: 1.3.0

  es-set-tostringtag@2.1.0:
    dependencies:
      es-errors: 1.3.0
      get-intrinsic: 1.2.7
      has-tostringtag: 1.0.2
      hasown: 2.0.2

  es-shim-unscopables@1.0.2:
    dependencies:
      hasown: 2.0.2

  es-to-primitive@1.3.0:
    dependencies:
      is-callable: 1.2.7
      is-date-object: 1.1.0
      is-symbol: 1.1.1

  esbuild@0.25.2:
    optionalDependencies:
      '@esbuild/aix-ppc64': 0.25.2
      '@esbuild/android-arm': 0.25.2
      '@esbuild/android-arm64': 0.25.2
      '@esbuild/android-x64': 0.25.2
      '@esbuild/darwin-arm64': 0.25.2
      '@esbuild/darwin-x64': 0.25.2
      '@esbuild/freebsd-arm64': 0.25.2
      '@esbuild/freebsd-x64': 0.25.2
      '@esbuild/linux-arm': 0.25.2
      '@esbuild/linux-arm64': 0.25.2
      '@esbuild/linux-ia32': 0.25.2
      '@esbuild/linux-loong64': 0.25.2
      '@esbuild/linux-mips64el': 0.25.2
      '@esbuild/linux-ppc64': 0.25.2
      '@esbuild/linux-riscv64': 0.25.2
      '@esbuild/linux-s390x': 0.25.2
      '@esbuild/linux-x64': 0.25.2
      '@esbuild/netbsd-arm64': 0.25.2
      '@esbuild/netbsd-x64': 0.25.2
      '@esbuild/openbsd-arm64': 0.25.2
      '@esbuild/openbsd-x64': 0.25.2
      '@esbuild/sunos-x64': 0.25.2
      '@esbuild/win32-arm64': 0.25.2
      '@esbuild/win32-ia32': 0.25.2
      '@esbuild/win32-x64': 0.25.2

  escape-string-regexp@4.0.0: {}

  escape-string-regexp@5.0.0: {}

  eslint-config-next@15.1.5(eslint@9.18.0(jiti@1.21.7))(typescript@5.7.3):
    dependencies:
      '@next/eslint-plugin-next': 15.1.5
      '@rushstack/eslint-patch': 1.10.5
      '@typescript-eslint/eslint-plugin': 8.21.0(@typescript-eslint/parser@8.21.0(eslint@9.18.0(jiti@1.21.7))(typescript@5.7.3))(eslint@9.18.0(jiti@1.21.7))(typescript@5.7.3)
      '@typescript-eslint/parser': 8.21.0(eslint@9.18.0(jiti@1.21.7))(typescript@5.7.3)
      eslint: 9.18.0(jiti@1.21.7)
      eslint-import-resolver-node: 0.3.9
      eslint-import-resolver-typescript: 3.7.0(eslint-plugin-import@2.31.0)(eslint@9.18.0(jiti@1.21.7))
      eslint-plugin-import: 2.31.0(@typescript-eslint/parser@8.21.0(eslint@9.18.0(jiti@1.21.7))(typescript@5.7.3))(eslint-import-resolver-typescript@3.7.0)(eslint@9.18.0(jiti@1.21.7))
      eslint-plugin-jsx-a11y: 6.10.2(eslint@9.18.0(jiti@1.21.7))
      eslint-plugin-react: 7.37.4(eslint@9.18.0(jiti@1.21.7))
      eslint-plugin-react-hooks: 5.1.0(eslint@9.18.0(jiti@1.21.7))
    optionalDependencies:
      typescript: 5.7.3
    transitivePeerDependencies:
      - eslint-import-resolver-webpack
      - eslint-plugin-import-x
      - supports-color

  eslint-import-resolver-node@0.3.9:
    dependencies:
      debug: 3.2.7
      is-core-module: 2.16.1
      resolve: 1.22.10
    transitivePeerDependencies:
      - supports-color

  eslint-import-resolver-typescript@3.7.0(eslint-plugin-import@2.31.0)(eslint@9.18.0(jiti@1.21.7)):
    dependencies:
      '@nolyfill/is-core-module': 1.0.39
      debug: 4.4.0
      enhanced-resolve: 5.18.0
      eslint: 9.18.0(jiti@1.21.7)
      fast-glob: 3.3.3
      get-tsconfig: 4.9.0
      is-bun-module: 1.3.0
      is-glob: 4.0.3
      stable-hash: 0.0.4
    optionalDependencies:
      eslint-plugin-import: 2.31.0(@typescript-eslint/parser@8.21.0(eslint@9.18.0(jiti@1.21.7))(typescript@5.7.3))(eslint-import-resolver-typescript@3.7.0)(eslint@9.18.0(jiti@1.21.7))
    transitivePeerDependencies:
      - supports-color

  eslint-module-utils@2.12.0(@typescript-eslint/parser@8.21.0(eslint@9.18.0(jiti@1.21.7))(typescript@5.7.3))(eslint-import-resolver-node@0.3.9)(eslint-import-resolver-typescript@3.7.0)(eslint@9.18.0(jiti@1.21.7)):
    dependencies:
      debug: 3.2.7
    optionalDependencies:
      '@typescript-eslint/parser': 8.21.0(eslint@9.18.0(jiti@1.21.7))(typescript@5.7.3)
      eslint: 9.18.0(jiti@1.21.7)
      eslint-import-resolver-node: 0.3.9
      eslint-import-resolver-typescript: 3.7.0(eslint-plugin-import@2.31.0)(eslint@9.18.0(jiti@1.21.7))
    transitivePeerDependencies:
      - supports-color

  eslint-plugin-import@2.31.0(@typescript-eslint/parser@8.21.0(eslint@9.18.0(jiti@1.21.7))(typescript@5.7.3))(eslint-import-resolver-typescript@3.7.0)(eslint@9.18.0(jiti@1.21.7)):
    dependencies:
      '@rtsao/scc': 1.1.0
      array-includes: 3.1.8
      array.prototype.findlastindex: 1.2.5
      array.prototype.flat: 1.3.3
      array.prototype.flatmap: 1.3.3
      debug: 3.2.7
      doctrine: 2.1.0
      eslint: 9.18.0(jiti@1.21.7)
      eslint-import-resolver-node: 0.3.9
      eslint-module-utils: 2.12.0(@typescript-eslint/parser@8.21.0(eslint@9.18.0(jiti@1.21.7))(typescript@5.7.3))(eslint-import-resolver-node@0.3.9)(eslint-import-resolver-typescript@3.7.0)(eslint@9.18.0(jiti@1.21.7))
      hasown: 2.0.2
      is-core-module: 2.16.1
      is-glob: 4.0.3
      minimatch: 3.1.2
      object.fromentries: 2.0.8
      object.groupby: 1.0.3
      object.values: 1.2.1
      semver: 6.3.1
      string.prototype.trimend: 1.0.9
      tsconfig-paths: 3.15.0
    optionalDependencies:
      '@typescript-eslint/parser': 8.21.0(eslint@9.18.0(jiti@1.21.7))(typescript@5.7.3)
    transitivePeerDependencies:
      - eslint-import-resolver-typescript
      - eslint-import-resolver-webpack
      - supports-color

  eslint-plugin-jsx-a11y@6.10.2(eslint@9.18.0(jiti@1.21.7)):
    dependencies:
      aria-query: 5.3.2
      array-includes: 3.1.8
      array.prototype.flatmap: 1.3.3
      ast-types-flow: 0.0.8
      axe-core: 4.10.2
      axobject-query: 4.1.0
      damerau-levenshtein: 1.0.8
      emoji-regex: 9.2.2
      eslint: 9.18.0(jiti@1.21.7)
      hasown: 2.0.2
      jsx-ast-utils: 3.3.5
      language-tags: 1.0.9
      minimatch: 3.1.2
      object.fromentries: 2.0.8
      safe-regex-test: 1.1.0
      string.prototype.includes: 2.0.1

  eslint-plugin-react-hooks@5.1.0(eslint@9.18.0(jiti@1.21.7)):
    dependencies:
      eslint: 9.18.0(jiti@1.21.7)

  eslint-plugin-react@7.37.4(eslint@9.18.0(jiti@1.21.7)):
    dependencies:
      array-includes: 3.1.8
      array.prototype.findlast: 1.2.5
      array.prototype.flatmap: 1.3.3
      array.prototype.tosorted: 1.1.4
      doctrine: 2.1.0
      es-iterator-helpers: 1.2.1
      eslint: 9.18.0(jiti@1.21.7)
      estraverse: 5.3.0
      hasown: 2.0.2
      jsx-ast-utils: 3.3.5
      minimatch: 3.1.2
      object.entries: 1.1.8
      object.fromentries: 2.0.8
      object.values: 1.2.1
      prop-types: 15.8.1
      resolve: 2.0.0-next.5
      semver: 6.3.1
      string.prototype.matchall: 4.0.12
      string.prototype.repeat: 1.0.0

  eslint-scope@8.2.0:
    dependencies:
      esrecurse: 4.3.0
      estraverse: 5.3.0

  eslint-visitor-keys@3.4.3: {}

  eslint-visitor-keys@4.2.0: {}

  eslint@9.18.0(jiti@1.21.7):
    dependencies:
      '@eslint-community/eslint-utils': 4.4.1(eslint@9.18.0(jiti@1.21.7))
      '@eslint-community/regexpp': 4.12.1
      '@eslint/config-array': 0.19.1
      '@eslint/core': 0.10.0
      '@eslint/eslintrc': 3.2.0
      '@eslint/js': 9.18.0
      '@eslint/plugin-kit': 0.2.5
      '@humanfs/node': 0.16.6
      '@humanwhocodes/module-importer': 1.0.1
      '@humanwhocodes/retry': 0.4.1
      '@types/estree': 1.0.6
      '@types/json-schema': 7.0.15
      ajv: 6.12.6
      chalk: 4.1.2
      cross-spawn: 7.0.6
      debug: 4.4.0
      escape-string-regexp: 4.0.0
      eslint-scope: 8.2.0
      eslint-visitor-keys: 4.2.0
      espree: 10.3.0
      esquery: 1.6.0
      esutils: 2.0.3
      fast-deep-equal: 3.1.3
      file-entry-cache: 8.0.0
      find-up: 5.0.0
      glob-parent: 6.0.2
      ignore: 5.3.2
      imurmurhash: 0.1.4
      is-glob: 4.0.3
      json-stable-stringify-without-jsonify: 1.0.1
      lodash.merge: 4.6.2
      minimatch: 3.1.2
      natural-compare: 1.4.0
      optionator: 0.9.4
    optionalDependencies:
      jiti: 1.21.7
    transitivePeerDependencies:
      - supports-color

  espree@10.3.0:
    dependencies:
      acorn: 8.14.0
      acorn-jsx: 5.3.2(acorn@8.14.0)
      eslint-visitor-keys: 4.2.0

  esquery@1.6.0:
    dependencies:
      estraverse: 5.3.0

  esrecurse@4.3.0:
    dependencies:
      estraverse: 5.3.0

  estraverse@5.3.0: {}

  estree-util-is-identifier-name@3.0.0: {}

  esutils@2.0.3: {}

  event-target-shim@5.0.1: {}

  eventemitter3@4.0.7: {}

<<<<<<< HEAD
  execa@5.1.1:
    dependencies:
      cross-spawn: 7.0.6
      get-stream: 6.0.1
      human-signals: 2.1.0
      is-stream: 2.0.1
      merge-stream: 2.0.0
      npm-run-path: 4.0.1
      onetime: 5.1.2
      signal-exit: 3.0.7
      strip-final-newline: 2.0.0

  execa@7.2.0:
    dependencies:
      cross-spawn: 7.0.6
      get-stream: 6.0.1
      human-signals: 4.3.1
      is-stream: 3.0.0
      merge-stream: 2.0.0
      npm-run-path: 5.3.0
      onetime: 6.0.0
      signal-exit: 3.0.7
      strip-final-newline: 3.0.0

  extend@3.0.2: {}

=======
>>>>>>> 984deb56
  fancy-canvas@2.1.0: {}

  fast-deep-equal@3.1.3: {}

  fast-equals@5.2.2: {}

  fast-glob@3.3.1:
    dependencies:
      '@nodelib/fs.stat': 2.0.5
      '@nodelib/fs.walk': 1.2.8
      glob-parent: 5.1.2
      merge2: 1.4.1
      micromatch: 4.0.8

  fast-glob@3.3.3:
    dependencies:
      '@nodelib/fs.stat': 2.0.5
      '@nodelib/fs.walk': 1.2.8
      glob-parent: 5.1.2
      merge2: 1.4.1
      micromatch: 4.0.8

  fast-json-stable-stringify@2.1.0: {}

  fast-levenshtein@2.0.6: {}

  fastq@1.18.0:
    dependencies:
      reusify: 1.0.4

  fetch-blob@3.2.0:
    dependencies:
      node-domexception: 1.0.0
      web-streams-polyfill: 3.3.3

  file-entry-cache@8.0.0:
    dependencies:
      flat-cache: 4.0.1

  fill-range@7.1.1:
    dependencies:
      to-regex-range: 5.0.1

  find-up@5.0.0:
    dependencies:
      locate-path: 6.0.0
      path-exists: 4.0.0

  flat-cache@4.0.1:
    dependencies:
      flatted: 3.3.2
      keyv: 4.5.4

  flatted@3.3.2: {}

  follow-redirects@1.15.9: {}

  for-each@0.3.3:
    dependencies:
      is-callable: 1.2.7

  foreground-child@3.3.0:
    dependencies:
      cross-spawn: 7.0.6
      signal-exit: 4.1.0

  form-data-encoder@1.7.2: {}

  form-data@4.0.1:
    dependencies:
      asynckit: 0.4.0
      combined-stream: 1.0.8
      mime-types: 2.1.35

  formdata-node@4.4.1:
    dependencies:
      node-domexception: 1.0.0
      web-streams-polyfill: 4.0.0-beta.3

  formdata-polyfill@4.0.10:
    dependencies:
      fetch-blob: 3.2.0

  framer-motion@12.0.5(react-dom@19.0.0(react@19.0.0))(react@19.0.0):
    dependencies:
      motion-dom: 12.0.0
      motion-utils: 12.0.0
      tslib: 2.8.1
    optionalDependencies:
      react: 19.0.0
      react-dom: 19.0.0(react@19.0.0)

  fsevents@2.3.3:
    optional: true

  function-bind@1.1.2: {}

  function.prototype.name@1.1.8:
    dependencies:
      call-bind: 1.0.8
      call-bound: 1.0.3
      define-properties: 1.2.1
      functions-have-names: 1.2.3
      hasown: 2.0.2
      is-callable: 1.2.7

  functions-have-names@1.2.3: {}

  get-intrinsic@1.2.7:
    dependencies:
      call-bind-apply-helpers: 1.0.1
      es-define-property: 1.0.1
      es-errors: 1.3.0
      es-object-atoms: 1.1.1
      function-bind: 1.1.2
      get-proto: 1.0.1
      gopd: 1.2.0
      has-symbols: 1.1.0
      hasown: 2.0.2
      math-intrinsics: 1.1.0

  get-nonce@1.0.1: {}

  get-proto@1.0.1:
    dependencies:
      dunder-proto: 1.0.1
      es-object-atoms: 1.1.1

  get-symbol-description@1.1.0:
    dependencies:
      call-bound: 1.0.3
      es-errors: 1.3.0
      get-intrinsic: 1.2.7

  get-tsconfig@4.9.0:
    dependencies:
      resolve-pkg-maps: 1.0.0

  glob-parent@5.1.2:
    dependencies:
      is-glob: 4.0.3

  glob-parent@6.0.2:
    dependencies:
      is-glob: 4.0.3

  glob@10.4.5:
    dependencies:
      foreground-child: 3.3.0
      jackspeak: 3.4.3
      minimatch: 9.0.5
      minipass: 7.1.2
      package-json-from-dist: 1.0.1
      path-scurry: 1.11.1

  globals@14.0.0: {}

  globalthis@1.0.4:
    dependencies:
      define-properties: 1.2.1
      gopd: 1.2.0

  goober@2.1.16(csstype@3.1.3):
    dependencies:
      csstype: 3.1.3

  gopd@1.2.0: {}

  graceful-fs@4.2.11: {}

  graphemer@1.4.0: {}

  has-bigints@1.1.0: {}

  has-flag@4.0.0: {}

  has-property-descriptors@1.0.2:
    dependencies:
      es-define-property: 1.0.1

  has-proto@1.2.0:
    dependencies:
      dunder-proto: 1.0.1

  has-symbols@1.1.0: {}

  has-tostringtag@1.0.2:
    dependencies:
      has-symbols: 1.1.0

  hasown@2.0.2:
    dependencies:
      function-bind: 1.1.2

<<<<<<< HEAD
  hast-util-from-parse5@8.0.3:
    dependencies:
      '@types/hast': 3.0.4
      '@types/unist': 3.0.3
      devlop: 1.1.0
      hastscript: 9.0.1
      property-information: 7.0.0
      vfile: 6.0.3
      vfile-location: 5.0.3
      web-namespaces: 2.0.1

  hast-util-parse-selector@4.0.0:
    dependencies:
      '@types/hast': 3.0.4

  hast-util-raw@9.1.0:
    dependencies:
      '@types/hast': 3.0.4
      '@types/unist': 3.0.3
      '@ungap/structured-clone': 1.3.0
      hast-util-from-parse5: 8.0.3
      hast-util-to-parse5: 8.0.0
      html-void-elements: 3.0.0
      mdast-util-to-hast: 13.2.0
      parse5: 7.2.1
      unist-util-position: 5.0.0
      unist-util-visit: 5.0.0
      vfile: 6.0.3
      web-namespaces: 2.0.1
      zwitch: 2.0.4

  hast-util-sanitize@5.0.2:
    dependencies:
      '@types/hast': 3.0.4
      '@ungap/structured-clone': 1.3.0
      unist-util-position: 5.0.0

  hast-util-to-jsx-runtime@2.3.6:
    dependencies:
      '@types/estree': 1.0.6
      '@types/hast': 3.0.4
      '@types/unist': 3.0.3
      comma-separated-tokens: 2.0.3
      devlop: 1.1.0
      estree-util-is-identifier-name: 3.0.0
      hast-util-whitespace: 3.0.0
      mdast-util-mdx-expression: 2.0.1
      mdast-util-mdx-jsx: 3.2.0
      mdast-util-mdxjs-esm: 2.0.1
      property-information: 7.0.0
      space-separated-tokens: 2.0.2
      style-to-js: 1.1.16
      unist-util-position: 5.0.0
      vfile-message: 4.0.2
    transitivePeerDependencies:
      - supports-color

  hast-util-to-parse5@8.0.0:
    dependencies:
      '@types/hast': 3.0.4
      comma-separated-tokens: 2.0.3
      devlop: 1.1.0
      property-information: 6.5.0
      space-separated-tokens: 2.0.2
      web-namespaces: 2.0.1
      zwitch: 2.0.4

  hast-util-whitespace@3.0.0:
    dependencies:
      '@types/hast': 3.0.4

  hastscript@9.0.1:
    dependencies:
      '@types/hast': 3.0.4
      comma-separated-tokens: 2.0.3
      hast-util-parse-selector: 4.0.0
      property-information: 7.0.0
      space-separated-tokens: 2.0.2

  html-url-attributes@3.0.1: {}

  html-void-elements@3.0.0: {}

  https-proxy-agent@7.0.6:
    dependencies:
      agent-base: 7.1.3
      debug: 4.4.0
    transitivePeerDependencies:
      - supports-color

  human-signals@2.1.0: {}

  human-signals@4.3.1: {}

  humanize-ms@1.2.1:
    dependencies:
      ms: 2.1.3

  ieee754@1.2.1: {}

=======
>>>>>>> 984deb56
  ignore@5.3.2: {}

  import-fresh@3.3.0:
    dependencies:
      parent-module: 1.0.1
      resolve-from: 4.0.0

  imurmurhash@0.1.4: {}

<<<<<<< HEAD
  inherits@2.0.4: {}

  inline-style-parser@0.2.4: {}

=======
>>>>>>> 984deb56
  internal-slot@1.1.0:
    dependencies:
      es-errors: 1.3.0
      hasown: 2.0.2
      side-channel: 1.1.0

  internmap@1.0.1: {}

  internmap@2.0.3: {}

  is-alphabetical@2.0.1: {}

  is-alphanumerical@2.0.1:
    dependencies:
      is-alphabetical: 2.0.1
      is-decimal: 2.0.1

  is-array-buffer@3.0.5:
    dependencies:
      call-bind: 1.0.8
      call-bound: 1.0.3
      get-intrinsic: 1.2.7

  is-arrayish@0.3.2:
    optional: true

  is-async-function@2.1.0:
    dependencies:
      call-bound: 1.0.3
      get-proto: 1.0.1
      has-tostringtag: 1.0.2
      safe-regex-test: 1.1.0

  is-bigint@1.1.0:
    dependencies:
      has-bigints: 1.1.0

  is-binary-path@2.1.0:
    dependencies:
      binary-extensions: 2.3.0

  is-boolean-object@1.2.1:
    dependencies:
      call-bound: 1.0.3
      has-tostringtag: 1.0.2

  is-bun-module@1.3.0:
    dependencies:
      semver: 7.6.3

  is-callable@1.2.7: {}

  is-core-module@2.16.1:
    dependencies:
      hasown: 2.0.2

  is-data-view@1.0.2:
    dependencies:
      call-bound: 1.0.3
      get-intrinsic: 1.2.7
      is-typed-array: 1.1.15

  is-date-object@1.1.0:
    dependencies:
      call-bound: 1.0.3
      has-tostringtag: 1.0.2

<<<<<<< HEAD
  is-decimal@2.0.1: {}

  is-docker@2.2.1: {}

  is-docker@3.0.0: {}

=======
>>>>>>> 984deb56
  is-extglob@2.1.1: {}

  is-finalizationregistry@1.1.1:
    dependencies:
      call-bound: 1.0.3

  is-fullwidth-code-point@3.0.0: {}

  is-generator-function@1.1.0:
    dependencies:
      call-bound: 1.0.3
      get-proto: 1.0.1
      has-tostringtag: 1.0.2
      safe-regex-test: 1.1.0

  is-glob@4.0.3:
    dependencies:
      is-extglob: 2.1.1

<<<<<<< HEAD
  is-hexadecimal@2.0.1: {}

  is-inside-container@1.0.0:
    dependencies:
      is-docker: 3.0.0

  is-interactive@2.0.0: {}

=======
>>>>>>> 984deb56
  is-map@2.0.3: {}

  is-number-object@1.1.1:
    dependencies:
      call-bound: 1.0.3
      has-tostringtag: 1.0.2

  is-number@7.0.0: {}

  is-plain-obj@4.1.0: {}

  is-regex@1.2.1:
    dependencies:
      call-bound: 1.0.3
      gopd: 1.2.0
      has-tostringtag: 1.0.2
      hasown: 2.0.2

  is-set@2.0.3: {}

  is-shared-array-buffer@1.0.4:
    dependencies:
      call-bound: 1.0.3

  is-string@1.1.1:
    dependencies:
      call-bound: 1.0.3
      has-tostringtag: 1.0.2

  is-symbol@1.1.1:
    dependencies:
      call-bound: 1.0.3
      has-symbols: 1.1.0
      safe-regex-test: 1.1.0

  is-typed-array@1.1.15:
    dependencies:
      which-typed-array: 1.1.18

  is-weakmap@2.0.2: {}

  is-weakref@1.1.0:
    dependencies:
      call-bound: 1.0.3

  is-weakset@2.0.4:
    dependencies:
      call-bound: 1.0.3
      get-intrinsic: 1.2.7

  isarray@2.0.5: {}

  isexe@2.0.0: {}

  iterator.prototype@1.1.5:
    dependencies:
      define-data-property: 1.1.4
      es-object-atoms: 1.1.1
      get-intrinsic: 1.2.7
      get-proto: 1.0.1
      has-symbols: 1.1.0
      set-function-name: 2.0.2

  jackspeak@3.4.3:
    dependencies:
      '@isaacs/cliui': 8.0.2
    optionalDependencies:
      '@pkgjs/parseargs': 0.11.0

  jiti@1.21.7: {}

  js-tokens@4.0.0: {}

  js-yaml@4.1.0:
    dependencies:
      argparse: 2.0.1

  json-buffer@3.0.1: {}

  json-schema-traverse@0.4.1: {}

  json-stable-stringify-without-jsonify@1.0.1: {}

  json5@1.0.2:
    dependencies:
      minimist: 1.2.8

  jsx-ast-utils@3.3.5:
    dependencies:
      array-includes: 3.1.8
      array.prototype.flat: 1.3.3
      object.assign: 4.1.7
      object.values: 1.2.1

  keyv@4.5.4:
    dependencies:
      json-buffer: 3.0.1

  language-subtag-registry@0.3.23: {}

  language-tags@1.0.9:
    dependencies:
      language-subtag-registry: 0.3.23

  levn@0.4.1:
    dependencies:
      prelude-ls: 1.2.1
      type-check: 0.4.0

  lightweight-charts@5.0.3:
    dependencies:
      fancy-canvas: 2.1.0

  lilconfig@3.1.3: {}

  lines-and-columns@1.2.4: {}

  locate-path@6.0.0:
    dependencies:
      p-locate: 5.0.0

  lodash.castarray@4.4.0: {}

  lodash.isplainobject@4.0.6: {}

  lodash.merge@4.6.2: {}

  lodash@4.17.21: {}

<<<<<<< HEAD
  log-symbols@5.1.0:
    dependencies:
      chalk: 5.4.1
      is-unicode-supported: 1.3.0

  longest-streak@3.1.0: {}

=======
>>>>>>> 984deb56
  loose-envify@1.4.0:
    dependencies:
      js-tokens: 4.0.0

  lru-cache@10.4.3: {}

  lucide-react@0.473.0(react@19.0.0):
    dependencies:
      react: 19.0.0

  markdown-table@3.0.4: {}

  math-intrinsics@1.1.0: {}

<<<<<<< HEAD
  mdast-util-find-and-replace@3.0.2:
    dependencies:
      '@types/mdast': 4.0.4
      escape-string-regexp: 5.0.0
      unist-util-is: 6.0.0
      unist-util-visit-parents: 6.0.1

  mdast-util-from-markdown@2.0.2:
    dependencies:
      '@types/mdast': 4.0.4
      '@types/unist': 3.0.3
      decode-named-character-reference: 1.1.0
      devlop: 1.1.0
      mdast-util-to-string: 4.0.0
      micromark: 4.0.2
      micromark-util-decode-numeric-character-reference: 2.0.2
      micromark-util-decode-string: 2.0.1
      micromark-util-normalize-identifier: 2.0.1
      micromark-util-symbol: 2.0.1
      micromark-util-types: 2.0.2
      unist-util-stringify-position: 4.0.0
    transitivePeerDependencies:
      - supports-color

  mdast-util-gfm-autolink-literal@2.0.1:
    dependencies:
      '@types/mdast': 4.0.4
      ccount: 2.0.1
      devlop: 1.1.0
      mdast-util-find-and-replace: 3.0.2
      micromark-util-character: 2.1.1

  mdast-util-gfm-footnote@2.1.0:
    dependencies:
      '@types/mdast': 4.0.4
      devlop: 1.1.0
      mdast-util-from-markdown: 2.0.2
      mdast-util-to-markdown: 2.1.2
      micromark-util-normalize-identifier: 2.0.1
    transitivePeerDependencies:
      - supports-color

  mdast-util-gfm-strikethrough@2.0.0:
    dependencies:
      '@types/mdast': 4.0.4
      mdast-util-from-markdown: 2.0.2
      mdast-util-to-markdown: 2.1.2
    transitivePeerDependencies:
      - supports-color

  mdast-util-gfm-table@2.0.0:
    dependencies:
      '@types/mdast': 4.0.4
      devlop: 1.1.0
      markdown-table: 3.0.4
      mdast-util-from-markdown: 2.0.2
      mdast-util-to-markdown: 2.1.2
    transitivePeerDependencies:
      - supports-color

  mdast-util-gfm-task-list-item@2.0.0:
    dependencies:
      '@types/mdast': 4.0.4
      devlop: 1.1.0
      mdast-util-from-markdown: 2.0.2
      mdast-util-to-markdown: 2.1.2
    transitivePeerDependencies:
      - supports-color

  mdast-util-gfm@3.1.0:
    dependencies:
      mdast-util-from-markdown: 2.0.2
      mdast-util-gfm-autolink-literal: 2.0.1
      mdast-util-gfm-footnote: 2.1.0
      mdast-util-gfm-strikethrough: 2.0.0
      mdast-util-gfm-table: 2.0.0
      mdast-util-gfm-task-list-item: 2.0.0
      mdast-util-to-markdown: 2.1.2
    transitivePeerDependencies:
      - supports-color

  mdast-util-mdx-expression@2.0.1:
    dependencies:
      '@types/estree-jsx': 1.0.5
      '@types/hast': 3.0.4
      '@types/mdast': 4.0.4
      devlop: 1.1.0
      mdast-util-from-markdown: 2.0.2
      mdast-util-to-markdown: 2.1.2
    transitivePeerDependencies:
      - supports-color

  mdast-util-mdx-jsx@3.2.0:
    dependencies:
      '@types/estree-jsx': 1.0.5
      '@types/hast': 3.0.4
      '@types/mdast': 4.0.4
      '@types/unist': 3.0.3
      ccount: 2.0.1
      devlop: 1.1.0
      mdast-util-from-markdown: 2.0.2
      mdast-util-to-markdown: 2.1.2
      parse-entities: 4.0.2
      stringify-entities: 4.0.4
      unist-util-stringify-position: 4.0.0
      vfile-message: 4.0.2
    transitivePeerDependencies:
      - supports-color

  mdast-util-mdxjs-esm@2.0.1:
    dependencies:
      '@types/estree-jsx': 1.0.5
      '@types/hast': 3.0.4
      '@types/mdast': 4.0.4
      devlop: 1.1.0
      mdast-util-from-markdown: 2.0.2
      mdast-util-to-markdown: 2.1.2
    transitivePeerDependencies:
      - supports-color

  mdast-util-phrasing@4.1.0:
    dependencies:
      '@types/mdast': 4.0.4
      unist-util-is: 6.0.0

  mdast-util-to-hast@13.2.0:
    dependencies:
      '@types/hast': 3.0.4
      '@types/mdast': 4.0.4
      '@ungap/structured-clone': 1.3.0
      devlop: 1.1.0
      micromark-util-sanitize-uri: 2.0.1
      trim-lines: 3.0.1
      unist-util-position: 5.0.0
      unist-util-visit: 5.0.0
      vfile: 6.0.3

  mdast-util-to-markdown@2.1.2:
    dependencies:
      '@types/mdast': 4.0.4
      '@types/unist': 3.0.3
      longest-streak: 3.1.0
      mdast-util-phrasing: 4.1.0
      mdast-util-to-string: 4.0.0
      micromark-util-classify-character: 2.0.1
      micromark-util-decode-string: 2.0.1
      unist-util-visit: 5.0.0
      zwitch: 2.0.4

  mdast-util-to-string@4.0.0:
    dependencies:
      '@types/mdast': 4.0.4

  merge-stream@2.0.0: {}

=======
>>>>>>> 984deb56
  merge2@1.4.1: {}

  micromark-core-commonmark@2.0.3:
    dependencies:
      decode-named-character-reference: 1.1.0
      devlop: 1.1.0
      micromark-factory-destination: 2.0.1
      micromark-factory-label: 2.0.1
      micromark-factory-space: 2.0.1
      micromark-factory-title: 2.0.1
      micromark-factory-whitespace: 2.0.1
      micromark-util-character: 2.1.1
      micromark-util-chunked: 2.0.1
      micromark-util-classify-character: 2.0.1
      micromark-util-html-tag-name: 2.0.1
      micromark-util-normalize-identifier: 2.0.1
      micromark-util-resolve-all: 2.0.1
      micromark-util-subtokenize: 2.1.0
      micromark-util-symbol: 2.0.1
      micromark-util-types: 2.0.2

  micromark-extension-gfm-autolink-literal@2.1.0:
    dependencies:
      micromark-util-character: 2.1.1
      micromark-util-sanitize-uri: 2.0.1
      micromark-util-symbol: 2.0.1
      micromark-util-types: 2.0.2

  micromark-extension-gfm-footnote@2.1.0:
    dependencies:
      devlop: 1.1.0
      micromark-core-commonmark: 2.0.3
      micromark-factory-space: 2.0.1
      micromark-util-character: 2.1.1
      micromark-util-normalize-identifier: 2.0.1
      micromark-util-sanitize-uri: 2.0.1
      micromark-util-symbol: 2.0.1
      micromark-util-types: 2.0.2

  micromark-extension-gfm-strikethrough@2.1.0:
    dependencies:
      devlop: 1.1.0
      micromark-util-chunked: 2.0.1
      micromark-util-classify-character: 2.0.1
      micromark-util-resolve-all: 2.0.1
      micromark-util-symbol: 2.0.1
      micromark-util-types: 2.0.2

  micromark-extension-gfm-table@2.1.1:
    dependencies:
      devlop: 1.1.0
      micromark-factory-space: 2.0.1
      micromark-util-character: 2.1.1
      micromark-util-symbol: 2.0.1
      micromark-util-types: 2.0.2

  micromark-extension-gfm-tagfilter@2.0.0:
    dependencies:
      micromark-util-types: 2.0.2

  micromark-extension-gfm-task-list-item@2.1.0:
    dependencies:
      devlop: 1.1.0
      micromark-factory-space: 2.0.1
      micromark-util-character: 2.1.1
      micromark-util-symbol: 2.0.1
      micromark-util-types: 2.0.2

  micromark-extension-gfm@3.0.0:
    dependencies:
      micromark-extension-gfm-autolink-literal: 2.1.0
      micromark-extension-gfm-footnote: 2.1.0
      micromark-extension-gfm-strikethrough: 2.1.0
      micromark-extension-gfm-table: 2.1.1
      micromark-extension-gfm-tagfilter: 2.0.0
      micromark-extension-gfm-task-list-item: 2.1.0
      micromark-util-combine-extensions: 2.0.1
      micromark-util-types: 2.0.2

  micromark-factory-destination@2.0.1:
    dependencies:
      micromark-util-character: 2.1.1
      micromark-util-symbol: 2.0.1
      micromark-util-types: 2.0.2

  micromark-factory-label@2.0.1:
    dependencies:
      devlop: 1.1.0
      micromark-util-character: 2.1.1
      micromark-util-symbol: 2.0.1
      micromark-util-types: 2.0.2

  micromark-factory-space@2.0.1:
    dependencies:
      micromark-util-character: 2.1.1
      micromark-util-types: 2.0.2

  micromark-factory-title@2.0.1:
    dependencies:
      micromark-factory-space: 2.0.1
      micromark-util-character: 2.1.1
      micromark-util-symbol: 2.0.1
      micromark-util-types: 2.0.2

  micromark-factory-whitespace@2.0.1:
    dependencies:
      micromark-factory-space: 2.0.1
      micromark-util-character: 2.1.1
      micromark-util-symbol: 2.0.1
      micromark-util-types: 2.0.2

  micromark-util-character@2.1.1:
    dependencies:
      micromark-util-symbol: 2.0.1
      micromark-util-types: 2.0.2

  micromark-util-chunked@2.0.1:
    dependencies:
      micromark-util-symbol: 2.0.1

  micromark-util-classify-character@2.0.1:
    dependencies:
      micromark-util-character: 2.1.1
      micromark-util-symbol: 2.0.1
      micromark-util-types: 2.0.2

  micromark-util-combine-extensions@2.0.1:
    dependencies:
      micromark-util-chunked: 2.0.1
      micromark-util-types: 2.0.2

  micromark-util-decode-numeric-character-reference@2.0.2:
    dependencies:
      micromark-util-symbol: 2.0.1

  micromark-util-decode-string@2.0.1:
    dependencies:
      decode-named-character-reference: 1.1.0
      micromark-util-character: 2.1.1
      micromark-util-decode-numeric-character-reference: 2.0.2
      micromark-util-symbol: 2.0.1

  micromark-util-encode@2.0.1: {}

  micromark-util-html-tag-name@2.0.1: {}

  micromark-util-normalize-identifier@2.0.1:
    dependencies:
      micromark-util-symbol: 2.0.1

  micromark-util-resolve-all@2.0.1:
    dependencies:
      micromark-util-types: 2.0.2

  micromark-util-sanitize-uri@2.0.1:
    dependencies:
      micromark-util-character: 2.1.1
      micromark-util-encode: 2.0.1
      micromark-util-symbol: 2.0.1

  micromark-util-subtokenize@2.1.0:
    dependencies:
      devlop: 1.1.0
      micromark-util-chunked: 2.0.1
      micromark-util-symbol: 2.0.1
      micromark-util-types: 2.0.2

  micromark-util-symbol@2.0.1: {}

  micromark-util-types@2.0.2: {}

  micromark@4.0.2:
    dependencies:
      '@types/debug': 4.1.12
      debug: 4.4.0
      decode-named-character-reference: 1.1.0
      devlop: 1.1.0
      micromark-core-commonmark: 2.0.3
      micromark-factory-space: 2.0.1
      micromark-util-character: 2.1.1
      micromark-util-chunked: 2.0.1
      micromark-util-combine-extensions: 2.0.1
      micromark-util-decode-numeric-character-reference: 2.0.2
      micromark-util-encode: 2.0.1
      micromark-util-normalize-identifier: 2.0.1
      micromark-util-resolve-all: 2.0.1
      micromark-util-sanitize-uri: 2.0.1
      micromark-util-subtokenize: 2.1.0
      micromark-util-symbol: 2.0.1
      micromark-util-types: 2.0.2
    transitivePeerDependencies:
      - supports-color

  micromatch@4.0.8:
    dependencies:
      braces: 3.0.3
      picomatch: 2.3.1

  mime-db@1.52.0: {}

  mime-types@2.1.35:
    dependencies:
      mime-db: 1.52.0

  minimatch@3.1.2:
    dependencies:
      brace-expansion: 1.1.11

  minimatch@9.0.5:
    dependencies:
      brace-expansion: 2.0.1

  minimist@1.2.8: {}

  minipass@7.1.2: {}

  minizlib@3.0.2:
    dependencies:
      minipass: 7.1.2

  mkdirp@3.0.1: {}

  motion-dom@12.0.0:
    dependencies:
      motion-utils: 12.0.0

  motion-utils@12.0.0: {}

  ms@2.1.3: {}

  mz@2.7.0:
    dependencies:
      any-promise: 1.3.0
      object-assign: 4.1.1
      thenify-all: 1.6.0

  nanoid@3.3.8: {}

  natural-compare@1.4.0: {}

  next@15.1.5(react-dom@19.0.0(react@19.0.0))(react@19.0.0):
    dependencies:
      '@next/env': 15.1.5
      '@swc/counter': 0.1.3
      '@swc/helpers': 0.5.15
      busboy: 1.6.0
      caniuse-lite: 1.0.30001695
      postcss: 8.4.31
      react: 19.0.0
      react-dom: 19.0.0(react@19.0.0)
      styled-jsx: 5.1.6(react@19.0.0)
    optionalDependencies:
      '@next/swc-darwin-arm64': 15.1.5
      '@next/swc-darwin-x64': 15.1.5
      '@next/swc-linux-arm64-gnu': 15.1.5
      '@next/swc-linux-arm64-musl': 15.1.5
      '@next/swc-linux-x64-gnu': 15.1.5
      '@next/swc-linux-x64-musl': 15.1.5
      '@next/swc-win32-arm64-msvc': 15.1.5
      '@next/swc-win32-x64-msvc': 15.1.5
      sharp: 0.33.5
    transitivePeerDependencies:
      - '@babel/core'
      - babel-plugin-macros

<<<<<<< HEAD
  node-domexception@1.0.0: {}

  node-fetch@2.7.0:
    dependencies:
      whatwg-url: 5.0.0

  node-fetch@3.3.2:
    dependencies:
      data-uri-to-buffer: 4.0.1
      fetch-blob: 3.2.0
      formdata-polyfill: 4.0.10

  normalize-path@3.0.0: {}

  npm-normalize-package-bin@4.0.0: {}

  npm-run-path@4.0.1:
    dependencies:
      path-key: 3.1.1

  npm-run-path@5.3.0:
    dependencies:
      path-key: 4.0.0

=======
  normalize-path@3.0.0: {}

>>>>>>> 984deb56
  object-assign@4.1.1: {}

  object-hash@3.0.0: {}

  object-inspect@1.13.3: {}

  object-keys@1.1.1: {}

  object.assign@4.1.7:
    dependencies:
      call-bind: 1.0.8
      call-bound: 1.0.3
      define-properties: 1.2.1
      es-object-atoms: 1.1.1
      has-symbols: 1.1.0
      object-keys: 1.1.1

  object.entries@1.1.8:
    dependencies:
      call-bind: 1.0.8
      define-properties: 1.2.1
      es-object-atoms: 1.1.1

  object.fromentries@2.0.8:
    dependencies:
      call-bind: 1.0.8
      define-properties: 1.2.1
      es-abstract: 1.23.9
      es-object-atoms: 1.1.1

  object.groupby@1.0.3:
    dependencies:
      call-bind: 1.0.8
      define-properties: 1.2.1
      es-abstract: 1.23.9

  object.values@1.2.1:
    dependencies:
      call-bind: 1.0.8
      call-bound: 1.0.3
      define-properties: 1.2.1
      es-object-atoms: 1.1.1

<<<<<<< HEAD
  onetime@5.1.2:
    dependencies:
      mimic-fn: 2.1.0

  onetime@6.0.0:
    dependencies:
      mimic-fn: 4.0.0

  open@9.1.0:
    dependencies:
      default-browser: 4.0.0
      define-lazy-prop: 3.0.0
      is-inside-container: 1.0.0
      is-wsl: 2.2.0

  openai@4.89.0(ws@8.18.0):
    dependencies:
      '@types/node': 18.19.83
      '@types/node-fetch': 2.6.12
      abort-controller: 3.0.0
      agentkeepalive: 4.6.0
      form-data-encoder: 1.7.2
      formdata-node: 4.4.1
      node-fetch: 2.7.0
    optionalDependencies:
      ws: 8.18.0
    transitivePeerDependencies:
      - encoding

=======
>>>>>>> 984deb56
  optionator@0.9.4:
    dependencies:
      deep-is: 0.1.4
      fast-levenshtein: 2.0.6
      levn: 0.4.1
      prelude-ls: 1.2.1
      type-check: 0.4.0
      word-wrap: 1.2.5

  own-keys@1.0.1:
    dependencies:
      get-intrinsic: 1.2.7
      object-keys: 1.1.1
      safe-push-apply: 1.0.0

  p-limit@3.1.0:
    dependencies:
      yocto-queue: 0.1.0

  p-locate@5.0.0:
    dependencies:
      p-limit: 3.1.0

  package-json-from-dist@1.0.1: {}

  parent-module@1.0.1:
    dependencies:
      callsites: 3.1.0

  parse-entities@4.0.2:
    dependencies:
      '@types/unist': 2.0.11
      character-entities-legacy: 3.0.0
      character-reference-invalid: 2.0.1
      decode-named-character-reference: 1.1.0
      is-alphanumerical: 2.0.1
      is-decimal: 2.0.1
      is-hexadecimal: 2.0.1

  parse5@7.2.1:
    dependencies:
      entities: 4.5.0

  path-exists@4.0.0: {}

  path-key@3.1.1: {}

  path-parse@1.0.7: {}

  path-scurry@1.11.1:
    dependencies:
      lru-cache: 10.4.3
      minipass: 7.1.2

  picocolors@1.1.1: {}

  picomatch@2.3.1: {}

  pify@2.3.0: {}

  pirates@4.0.6: {}

  possible-typed-array-names@1.0.0: {}

  postcss-import@15.1.0(postcss@8.5.1):
    dependencies:
      postcss: 8.5.1
      postcss-value-parser: 4.2.0
      read-cache: 1.0.0
      resolve: 1.22.10

  postcss-js@4.0.1(postcss@8.5.1):
    dependencies:
      camelcase-css: 2.0.1
      postcss: 8.5.1

  postcss-load-config@4.0.2(postcss@8.5.1):
    dependencies:
      lilconfig: 3.1.3
      yaml: 2.7.0
    optionalDependencies:
      postcss: 8.5.1

  postcss-nested@6.2.0(postcss@8.5.1):
    dependencies:
      postcss: 8.5.1
      postcss-selector-parser: 6.1.2

  postcss-selector-parser@6.0.10:
    dependencies:
      cssesc: 3.0.0
      util-deprecate: 1.0.2

  postcss-selector-parser@6.1.2:
    dependencies:
      cssesc: 3.0.0
      util-deprecate: 1.0.2

  postcss-value-parser@4.2.0: {}

  postcss@8.4.31:
    dependencies:
      nanoid: 3.3.8
      picocolors: 1.1.1
      source-map-js: 1.2.1

  postcss@8.5.1:
    dependencies:
      nanoid: 3.3.8
      picocolors: 1.1.1
      source-map-js: 1.2.1

  prelude-ls@1.2.1: {}

  proc-log@5.0.0: {}

  prop-types@15.8.1:
    dependencies:
      loose-envify: 1.4.0
      object-assign: 4.1.1
      react-is: 16.13.1

  property-information@6.5.0: {}

  property-information@7.0.0: {}

  proxy-from-env@1.1.0: {}

  punycode@2.3.1: {}

  queue-microtask@1.2.3: {}

  react-day-picker@8.10.1(date-fns@2.30.0)(react@19.0.0):
    dependencies:
      date-fns: 2.30.0
      react: 19.0.0

  react-dom@19.0.0(react@19.0.0):
    dependencies:
      react: 19.0.0
      scheduler: 0.25.0

  react-error-boundary@4.1.2(react@19.0.0):
    dependencies:
      '@babel/runtime': 7.26.0
      react: 19.0.0

  react-hot-toast@2.5.1(react-dom@19.0.0(react@19.0.0))(react@19.0.0):
    dependencies:
      csstype: 3.1.3
      goober: 2.1.16(csstype@3.1.3)
      react: 19.0.0
      react-dom: 19.0.0(react@19.0.0)

  react-is@16.13.1: {}

  react-is@18.3.1: {}

  react-markdown@10.1.0(@types/react@19.0.7)(react@19.0.0):
    dependencies:
      '@types/hast': 3.0.4
      '@types/mdast': 4.0.4
      '@types/react': 19.0.7
      devlop: 1.1.0
      hast-util-to-jsx-runtime: 2.3.6
      html-url-attributes: 3.0.1
      mdast-util-to-hast: 13.2.0
      react: 19.0.0
      remark-parse: 11.0.0
      remark-rehype: 11.1.1
      unified: 11.0.5
      unist-util-visit: 5.0.0
      vfile: 6.0.3
    transitivePeerDependencies:
      - supports-color

  react-remove-scroll-bar@2.3.8(@types/react@19.0.7)(react@19.0.0):
    dependencies:
      react: 19.0.0
      react-style-singleton: 2.2.3(@types/react@19.0.7)(react@19.0.0)
      tslib: 2.8.1
    optionalDependencies:
      '@types/react': 19.0.7

  react-remove-scroll@2.6.3(@types/react@19.0.7)(react@19.0.0):
    dependencies:
      react: 19.0.0
      react-remove-scroll-bar: 2.3.8(@types/react@19.0.7)(react@19.0.0)
      react-style-singleton: 2.2.3(@types/react@19.0.7)(react@19.0.0)
      tslib: 2.8.1
      use-callback-ref: 1.3.3(@types/react@19.0.7)(react@19.0.0)
      use-sidecar: 1.1.3(@types/react@19.0.7)(react@19.0.0)
    optionalDependencies:
      '@types/react': 19.0.7

  react-smooth@4.0.4(react-dom@19.0.0(react@19.0.0))(react@19.0.0):
    dependencies:
      fast-equals: 5.2.2
      prop-types: 15.8.1
      react: 19.0.0
      react-dom: 19.0.0(react@19.0.0)
      react-transition-group: 4.4.5(react-dom@19.0.0(react@19.0.0))(react@19.0.0)

  react-style-singleton@2.2.3(@types/react@19.0.7)(react@19.0.0):
    dependencies:
      get-nonce: 1.0.1
      react: 19.0.0
      tslib: 2.8.1
    optionalDependencies:
      '@types/react': 19.0.7

  react-transition-group@4.4.5(react-dom@19.0.0(react@19.0.0))(react@19.0.0):
    dependencies:
      '@babel/runtime': 7.26.0
      dom-helpers: 5.2.1
      loose-envify: 1.4.0
      prop-types: 15.8.1
      react: 19.0.0
      react-dom: 19.0.0(react@19.0.0)

  react@19.0.0: {}

  read-cache@1.0.0:
    dependencies:
      pify: 2.3.0

<<<<<<< HEAD
  read-cmd-shim@5.0.0: {}

  readable-stream@3.6.2:
    dependencies:
      inherits: 2.0.4
      string_decoder: 1.3.0
      util-deprecate: 1.0.2

=======
>>>>>>> 984deb56
  readdirp@3.6.0:
    dependencies:
      picomatch: 2.3.1

  recharts-scale@0.4.5:
    dependencies:
      decimal.js-light: 2.5.1

  recharts@2.15.0(react-dom@19.0.0(react@19.0.0))(react@19.0.0):
    dependencies:
      clsx: 2.1.1
      eventemitter3: 4.0.7
      lodash: 4.17.21
      react: 19.0.0
      react-dom: 19.0.0(react@19.0.0)
      react-is: 18.3.1
      react-smooth: 4.0.4(react-dom@19.0.0(react@19.0.0))(react@19.0.0)
      recharts-scale: 0.4.5
      tiny-invariant: 1.3.3
      victory-vendor: 36.9.2

  reflect.getprototypeof@1.0.10:
    dependencies:
      call-bind: 1.0.8
      define-properties: 1.2.1
      es-abstract: 1.23.9
      es-errors: 1.3.0
      es-object-atoms: 1.1.1
      get-intrinsic: 1.2.7
      get-proto: 1.0.1
      which-builtin-type: 1.2.1

  regenerator-runtime@0.14.1: {}

  regexp.prototype.flags@1.5.4:
    dependencies:
      call-bind: 1.0.8
      define-properties: 1.2.1
      es-errors: 1.3.0
      get-proto: 1.0.1
      gopd: 1.2.0
      set-function-name: 2.0.2

  rehype-raw@7.0.0:
    dependencies:
      '@types/hast': 3.0.4
      hast-util-raw: 9.1.0
      vfile: 6.0.3

  rehype-sanitize@6.0.0:
    dependencies:
      '@types/hast': 3.0.4
      hast-util-sanitize: 5.0.2

  remark-gfm@4.0.1:
    dependencies:
      '@types/mdast': 4.0.4
      mdast-util-gfm: 3.1.0
      micromark-extension-gfm: 3.0.0
      remark-parse: 11.0.0
      remark-stringify: 11.0.0
      unified: 11.0.5
    transitivePeerDependencies:
      - supports-color

  remark-parse@11.0.0:
    dependencies:
      '@types/mdast': 4.0.4
      mdast-util-from-markdown: 2.0.2
      micromark-util-types: 2.0.2
      unified: 11.0.5
    transitivePeerDependencies:
      - supports-color

  remark-rehype@11.1.1:
    dependencies:
      '@types/hast': 3.0.4
      '@types/mdast': 4.0.4
      mdast-util-to-hast: 13.2.0
      unified: 11.0.5
      vfile: 6.0.3

  remark-stringify@11.0.0:
    dependencies:
      '@types/mdast': 4.0.4
      mdast-util-to-markdown: 2.1.2
      unified: 11.0.5

  resolve-from@4.0.0: {}

  resolve-pkg-maps@1.0.0: {}

  resolve@1.22.10:
    dependencies:
      is-core-module: 2.16.1
      path-parse: 1.0.7
      supports-preserve-symlinks-flag: 1.0.0

  resolve@2.0.0-next.5:
    dependencies:
      is-core-module: 2.16.1
      path-parse: 1.0.7
      supports-preserve-symlinks-flag: 1.0.0

  reusify@1.0.4: {}

  run-parallel@1.2.0:
    dependencies:
      queue-microtask: 1.2.3

  safe-array-concat@1.1.3:
    dependencies:
      call-bind: 1.0.8
      call-bound: 1.0.3
      get-intrinsic: 1.2.7
      has-symbols: 1.1.0
      isarray: 2.0.5

  safe-push-apply@1.0.0:
    dependencies:
      es-errors: 1.3.0
      isarray: 2.0.5

  safe-regex-test@1.1.0:
    dependencies:
      call-bound: 1.0.3
      es-errors: 1.3.0
      is-regex: 1.2.1

  scheduler@0.25.0: {}

  semver@6.3.1: {}

  semver@7.6.3: {}

  set-function-length@1.2.2:
    dependencies:
      define-data-property: 1.1.4
      es-errors: 1.3.0
      function-bind: 1.1.2
      get-intrinsic: 1.2.7
      gopd: 1.2.0
      has-property-descriptors: 1.0.2

  set-function-name@2.0.2:
    dependencies:
      define-data-property: 1.1.4
      es-errors: 1.3.0
      functions-have-names: 1.2.3
      has-property-descriptors: 1.0.2

  set-proto@1.0.0:
    dependencies:
      dunder-proto: 1.0.1
      es-errors: 1.3.0
      es-object-atoms: 1.1.1

  sharp@0.33.5:
    dependencies:
      color: 4.2.3
      detect-libc: 2.0.3
      semver: 7.6.3
    optionalDependencies:
      '@img/sharp-darwin-arm64': 0.33.5
      '@img/sharp-darwin-x64': 0.33.5
      '@img/sharp-libvips-darwin-arm64': 1.0.4
      '@img/sharp-libvips-darwin-x64': 1.0.4
      '@img/sharp-libvips-linux-arm': 1.0.5
      '@img/sharp-libvips-linux-arm64': 1.0.4
      '@img/sharp-libvips-linux-s390x': 1.0.4
      '@img/sharp-libvips-linux-x64': 1.0.4
      '@img/sharp-libvips-linuxmusl-arm64': 1.0.4
      '@img/sharp-libvips-linuxmusl-x64': 1.0.4
      '@img/sharp-linux-arm': 0.33.5
      '@img/sharp-linux-arm64': 0.33.5
      '@img/sharp-linux-s390x': 0.33.5
      '@img/sharp-linux-x64': 0.33.5
      '@img/sharp-linuxmusl-arm64': 0.33.5
      '@img/sharp-linuxmusl-x64': 0.33.5
      '@img/sharp-wasm32': 0.33.5
      '@img/sharp-win32-ia32': 0.33.5
      '@img/sharp-win32-x64': 0.33.5
    optional: true

  shebang-command@2.0.0:
    dependencies:
      shebang-regex: 3.0.0

  shebang-regex@3.0.0: {}

  side-channel-list@1.0.0:
    dependencies:
      es-errors: 1.3.0
      object-inspect: 1.13.3

  side-channel-map@1.0.1:
    dependencies:
      call-bound: 1.0.3
      es-errors: 1.3.0
      get-intrinsic: 1.2.7
      object-inspect: 1.13.3

  side-channel-weakmap@1.0.2:
    dependencies:
      call-bound: 1.0.3
      es-errors: 1.3.0
      get-intrinsic: 1.2.7
      object-inspect: 1.13.3
      side-channel-map: 1.0.1

  side-channel@1.1.0:
    dependencies:
      es-errors: 1.3.0
      object-inspect: 1.13.3
      side-channel-list: 1.0.0
      side-channel-map: 1.0.1
      side-channel-weakmap: 1.0.2

  signal-exit@4.1.0: {}

  simple-swizzle@0.2.2:
    dependencies:
      is-arrayish: 0.3.2
    optional: true

  source-map-js@1.2.1: {}

  space-separated-tokens@2.0.2: {}

  stable-hash@0.0.4: {}

  streamsearch@1.1.0: {}

  string-width@4.2.3:
    dependencies:
      emoji-regex: 8.0.0
      is-fullwidth-code-point: 3.0.0
      strip-ansi: 6.0.1

  string-width@5.1.2:
    dependencies:
      eastasianwidth: 0.2.0
      emoji-regex: 9.2.2
      strip-ansi: 7.1.0

  string.prototype.includes@2.0.1:
    dependencies:
      call-bind: 1.0.8
      define-properties: 1.2.1
      es-abstract: 1.23.9

  string.prototype.matchall@4.0.12:
    dependencies:
      call-bind: 1.0.8
      call-bound: 1.0.3
      define-properties: 1.2.1
      es-abstract: 1.23.9
      es-errors: 1.3.0
      es-object-atoms: 1.1.1
      get-intrinsic: 1.2.7
      gopd: 1.2.0
      has-symbols: 1.1.0
      internal-slot: 1.1.0
      regexp.prototype.flags: 1.5.4
      set-function-name: 2.0.2
      side-channel: 1.1.0

  string.prototype.repeat@1.0.0:
    dependencies:
      define-properties: 1.2.1
      es-abstract: 1.23.9

  string.prototype.trim@1.2.10:
    dependencies:
      call-bind: 1.0.8
      call-bound: 1.0.3
      define-data-property: 1.1.4
      define-properties: 1.2.1
      es-abstract: 1.23.9
      es-object-atoms: 1.1.1
      has-property-descriptors: 1.0.2

  string.prototype.trimend@1.0.9:
    dependencies:
      call-bind: 1.0.8
      call-bound: 1.0.3
      define-properties: 1.2.1
      es-object-atoms: 1.1.1

  string.prototype.trimstart@1.0.8:
    dependencies:
      call-bind: 1.0.8
      define-properties: 1.2.1
      es-object-atoms: 1.1.1

<<<<<<< HEAD
  string_decoder@1.3.0:
    dependencies:
      safe-buffer: 5.2.1

  stringify-entities@4.0.4:
    dependencies:
      character-entities-html4: 2.1.0
      character-entities-legacy: 3.0.0

=======
>>>>>>> 984deb56
  strip-ansi@6.0.1:
    dependencies:
      ansi-regex: 5.0.1

  strip-ansi@7.1.0:
    dependencies:
      ansi-regex: 6.1.0

  strip-bom@3.0.0: {}

  strip-json-comments@3.1.1: {}

  style-to-js@1.1.16:
    dependencies:
      style-to-object: 1.0.8

  style-to-object@1.0.8:
    dependencies:
      inline-style-parser: 0.2.4

  styled-jsx@5.1.6(react@19.0.0):
    dependencies:
      client-only: 0.0.1
      react: 19.0.0

  sucrase@3.35.0:
    dependencies:
      '@jridgewell/gen-mapping': 0.3.8
      commander: 4.1.1
      glob: 10.4.5
      lines-and-columns: 1.2.4
      mz: 2.7.0
      pirates: 4.0.6
      ts-interface-checker: 0.1.13

  supabase@2.20.5:
    dependencies:
      bin-links: 5.0.0
      https-proxy-agent: 7.0.6
      node-fetch: 3.3.2
      tar: 7.4.3
    transitivePeerDependencies:
      - supports-color

  supports-color@7.2.0:
    dependencies:
      has-flag: 4.0.0

  supports-preserve-symlinks-flag@1.0.0: {}

  tailwind-merge@3.0.1: {}

  tailwindcss-animate@1.0.7(tailwindcss@3.4.17):
    dependencies:
      tailwindcss: 3.4.17

  tailwindcss@3.4.17:
    dependencies:
      '@alloc/quick-lru': 5.2.0
      arg: 5.0.2
      chokidar: 3.6.0
      didyoumean: 1.2.2
      dlv: 1.1.3
      fast-glob: 3.3.3
      glob-parent: 6.0.2
      is-glob: 4.0.3
      jiti: 1.21.7
      lilconfig: 3.1.3
      micromatch: 4.0.8
      normalize-path: 3.0.0
      object-hash: 3.0.0
      picocolors: 1.1.1
      postcss: 8.5.1
      postcss-import: 15.1.0(postcss@8.5.1)
      postcss-js: 4.0.1(postcss@8.5.1)
      postcss-load-config: 4.0.2(postcss@8.5.1)
      postcss-nested: 6.2.0(postcss@8.5.1)
      postcss-selector-parser: 6.1.2
      resolve: 1.22.10
      sucrase: 3.35.0
    transitivePeerDependencies:
      - ts-node

  tapable@2.2.1: {}

  tar@7.4.3:
    dependencies:
      '@isaacs/fs-minipass': 4.0.1
      chownr: 3.0.0
      minipass: 7.1.2
      minizlib: 3.0.2
      mkdirp: 3.0.1
      yallist: 5.0.0

  thenify-all@1.6.0:
    dependencies:
      thenify: 3.3.1

  thenify@3.3.1:
    dependencies:
      any-promise: 1.3.0

  tiny-invariant@1.3.3: {}

  to-regex-range@5.0.1:
    dependencies:
      is-number: 7.0.0

  tr46@0.0.3: {}

<<<<<<< HEAD
  trim-lines@3.0.1: {}

  trough@2.2.0: {}

  ts-algebra@1.2.2: {}

=======
>>>>>>> 984deb56
  ts-api-utils@2.0.0(typescript@5.7.3):
    dependencies:
      typescript: 5.7.3

  ts-interface-checker@0.1.13: {}

  tsconfig-paths@3.15.0:
    dependencies:
      '@types/json5': 0.0.29
      json5: 1.0.2
      minimist: 1.2.8
      strip-bom: 3.0.0

  tslib@2.8.1: {}

  tsx@4.19.3:
    dependencies:
      esbuild: 0.25.2
      get-tsconfig: 4.9.0
    optionalDependencies:
      fsevents: 2.3.3

  type-check@0.4.0:
    dependencies:
      prelude-ls: 1.2.1

  typed-array-buffer@1.0.3:
    dependencies:
      call-bound: 1.0.3
      es-errors: 1.3.0
      is-typed-array: 1.1.15

  typed-array-byte-length@1.0.3:
    dependencies:
      call-bind: 1.0.8
      for-each: 0.3.3
      gopd: 1.2.0
      has-proto: 1.2.0
      is-typed-array: 1.1.15

  typed-array-byte-offset@1.0.4:
    dependencies:
      available-typed-arrays: 1.0.7
      call-bind: 1.0.8
      for-each: 0.3.3
      gopd: 1.2.0
      has-proto: 1.2.0
      is-typed-array: 1.1.15
      reflect.getprototypeof: 1.0.10

  typed-array-length@1.0.7:
    dependencies:
      call-bind: 1.0.8
      for-each: 0.3.3
      gopd: 1.2.0
      is-typed-array: 1.1.15
      possible-typed-array-names: 1.0.0
      reflect.getprototypeof: 1.0.10

  typescript@5.7.3: {}

  unbox-primitive@1.1.0:
    dependencies:
      call-bound: 1.0.3
      has-bigints: 1.1.0
      has-symbols: 1.1.0
      which-boxed-primitive: 1.1.1

  undici-types@5.26.5: {}

  undici-types@6.19.8: {}

<<<<<<< HEAD
  unified@11.0.5:
    dependencies:
      '@types/unist': 3.0.3
      bail: 2.0.2
      devlop: 1.1.0
      extend: 3.0.2
      is-plain-obj: 4.1.0
      trough: 2.2.0
      vfile: 6.0.3

  unist-util-is@6.0.0:
    dependencies:
      '@types/unist': 3.0.3

  unist-util-position@5.0.0:
    dependencies:
      '@types/unist': 3.0.3

  unist-util-stringify-position@4.0.0:
    dependencies:
      '@types/unist': 3.0.3

  unist-util-visit-parents@6.0.1:
    dependencies:
      '@types/unist': 3.0.3
      unist-util-is: 6.0.0

  unist-util-visit@5.0.0:
    dependencies:
      '@types/unist': 3.0.3
      unist-util-is: 6.0.0
      unist-util-visit-parents: 6.0.1

  untildify@4.0.0: {}

=======
>>>>>>> 984deb56
  uri-js@4.4.1:
    dependencies:
      punycode: 2.3.1

  use-callback-ref@1.3.3(@types/react@19.0.7)(react@19.0.0):
    dependencies:
      react: 19.0.0
      tslib: 2.8.1
    optionalDependencies:
      '@types/react': 19.0.7

  use-sidecar@1.1.3(@types/react@19.0.7)(react@19.0.0):
    dependencies:
      detect-node-es: 1.1.0
      react: 19.0.0
      tslib: 2.8.1
    optionalDependencies:
      '@types/react': 19.0.7

  use-sync-external-store@1.4.0(react@19.0.0):
    dependencies:
      react: 19.0.0
    optional: true

  util-deprecate@1.0.2: {}

  uuid@11.1.0: {}

  vfile-location@5.0.3:
    dependencies:
      '@types/unist': 3.0.3
      vfile: 6.0.3

  vfile-message@4.0.2:
    dependencies:
      '@types/unist': 3.0.3
      unist-util-stringify-position: 4.0.0

  vfile@6.0.3:
    dependencies:
      '@types/unist': 3.0.3
      vfile-message: 4.0.2

  victory-vendor@36.9.2:
    dependencies:
      '@types/d3-array': 3.2.1
      '@types/d3-ease': 3.0.2
      '@types/d3-interpolate': 3.0.4
      '@types/d3-scale': 4.0.8
      '@types/d3-shape': 3.1.7
      '@types/d3-time': 3.0.4
      '@types/d3-timer': 3.0.2
      d3-array: 3.2.4
      d3-ease: 3.0.1
      d3-interpolate: 3.0.1
      d3-scale: 4.0.2
      d3-shape: 3.2.0
      d3-time: 3.1.0
      d3-timer: 3.0.1

<<<<<<< HEAD
  wcwidth@1.0.1:
    dependencies:
      defaults: 1.0.4

  web-namespaces@2.0.1: {}

  web-streams-polyfill@3.3.3: {}

  web-streams-polyfill@4.0.0-beta.3: {}

=======
>>>>>>> 984deb56
  webidl-conversions@3.0.1: {}

  whatwg-url@5.0.0:
    dependencies:
      tr46: 0.0.3
      webidl-conversions: 3.0.1

  which-boxed-primitive@1.1.1:
    dependencies:
      is-bigint: 1.1.0
      is-boolean-object: 1.2.1
      is-number-object: 1.1.1
      is-string: 1.1.1
      is-symbol: 1.1.1

  which-builtin-type@1.2.1:
    dependencies:
      call-bound: 1.0.3
      function.prototype.name: 1.1.8
      has-tostringtag: 1.0.2
      is-async-function: 2.1.0
      is-date-object: 1.1.0
      is-finalizationregistry: 1.1.1
      is-generator-function: 1.1.0
      is-regex: 1.2.1
      is-weakref: 1.1.0
      isarray: 2.0.5
      which-boxed-primitive: 1.1.1
      which-collection: 1.0.2
      which-typed-array: 1.1.18

  which-collection@1.0.2:
    dependencies:
      is-map: 2.0.3
      is-set: 2.0.3
      is-weakmap: 2.0.2
      is-weakset: 2.0.4

  which-typed-array@1.1.18:
    dependencies:
      available-typed-arrays: 1.0.7
      call-bind: 1.0.8
      call-bound: 1.0.3
      for-each: 0.3.3
      gopd: 1.2.0
      has-tostringtag: 1.0.2

  which@2.0.2:
    dependencies:
      isexe: 2.0.0

  word-wrap@1.2.5: {}

  wrap-ansi@7.0.0:
    dependencies:
      ansi-styles: 4.3.0
      string-width: 4.2.3
      strip-ansi: 6.0.1

  wrap-ansi@8.1.0:
    dependencies:
      ansi-styles: 6.2.1
      string-width: 5.1.2
      strip-ansi: 7.1.0

  write-file-atomic@6.0.0:
    dependencies:
      imurmurhash: 0.1.4
      signal-exit: 4.1.0

  ws@8.18.0: {}

  yallist@5.0.0: {}

  yaml@2.7.0: {}

  yocto-queue@0.1.0: {}

  zustand@5.0.3(@types/react@19.0.7)(react@19.0.0)(use-sync-external-store@1.4.0(react@19.0.0)):
    optionalDependencies:
      '@types/react': 19.0.7
      react: 19.0.0
      use-sync-external-store: 1.4.0(react@19.0.0)

  zwitch@2.0.4: {}<|MERGE_RESOLUTION|>--- conflicted
+++ resolved
@@ -53,18 +53,9 @@
       '@tanstack/react-virtual':
         specifier: ^3.13.2
         version: 3.13.2(react-dom@19.0.0(react@19.0.0))(react@19.0.0)
-<<<<<<< HEAD
       '@types/uuid':
         specifier: ^10.0.0
         version: 10.0.0
-      ag-charts-community:
-        specifier: ^11.1.1
-        version: 11.1.1
-      ag-charts-react:
-        specifier: ^11.1.1
-        version: 11.1.1(react@19.0.0)
-=======
->>>>>>> 984deb56
       axios:
         specifier: ^1.7.9
         version: 1.7.9
@@ -113,7 +104,6 @@
       recharts:
         specifier: ^2.15.0
         version: 2.15.0(react-dom@19.0.0(react@19.0.0))(react@19.0.0)
-<<<<<<< HEAD
       rehype-raw:
         specifier: ^7.0.0
         version: 7.0.0
@@ -126,11 +116,6 @@
       supabase:
         specifier: ^2.20.5
         version: 2.20.5
-      swr:
-        specifier: ^2.3.3
-        version: 2.3.3(react@19.0.0)
-=======
->>>>>>> 984deb56
       tailwind-merge:
         specifier: ^3.0.1
         version: 3.0.1
@@ -1279,34 +1264,6 @@
     engines: {node: '>=0.4.0'}
     hasBin: true
 
-<<<<<<< HEAD
-  ag-charts-community@11.1.1:
-    resolution: {integrity: sha512-ja+JyTICjo2Ic3dG90f3ylD7EqF6Vet7JtiPZa6b9Ffov7VP1DnHUmZsJKfzlQVrWMR6H8Yw/Ij2izLy3hxGZA==}
-
-  ag-charts-core@11.1.1:
-    resolution: {integrity: sha512-18VuqqzA2uC/flzz/Ry/ByYVWbbJA9/IlO5qLokdpXqLzWfO8FVWcCJ7IOu9+L+LRhREyqSCnVaa+THCVCe14w==}
-
-  ag-charts-locale@11.1.1:
-    resolution: {integrity: sha512-yEsC83zUTQ29GG8absKfiVNmDV0NkeoUx1uYy9Qyor/r5zU0B9Ve8/pHSB9jK0OYGH7/ayu1BNBzrXacPr2QPA==}
-
-  ag-charts-react@11.1.1:
-    resolution: {integrity: sha512-SWRPA07LbAGegkVxv562ieKXcpHZE5AfXlwluAr0qTmwu7AMbkURiOs16TKLF7xIdXVwgoss3IHqZjnRtH/dkw==}
-    peerDependencies:
-      react: ^18.0.0 || ^19.0.0
-
-  ag-charts-types@11.1.1:
-    resolution: {integrity: sha512-bRmUcf5VVhEEekhX8Vk0NSwa8Te8YM/zchjyYKR2CX4vDYiwoohM1Jg9RFvbIhVbLC1S6QrPEbx5v2C6RDfpSA==}
-
-  agent-base@7.1.3:
-    resolution: {integrity: sha512-jRR5wdylq8CkOe6hei19GGZnxM6rBGwFl3Bg0YItGDimvjGtAvdZk4Pu6Cl4u4Igsws4a1fd1Vq3ezrhn4KmFw==}
-    engines: {node: '>= 14'}
-
-  agentkeepalive@4.6.0:
-    resolution: {integrity: sha512-kja8j7PjmncONqaTsB8fQ+wE2mSU2DJ9D4XKoJ5PFWIdRMa6SLSN1ff4mOr4jCbfRSsxR4keIiySJU0N9T5hIQ==}
-    engines: {node: '>= 8.0.0'}
-
-=======
->>>>>>> 984deb56
   ajv@6.12.6:
     resolution: {integrity: sha512-j3fVLgvTo527anyYyJOGTYJbG+vnnQYvE0m5mmkc1TK+nxAppkCLMIL0aZ4dblVCNoGShhm+kzE4ZUykBoMg4g==}
 
@@ -1406,20 +1363,6 @@
   balanced-match@1.0.2:
     resolution: {integrity: sha512-3oSeUO0TMV67hN1AmbXsK4yaqU7tjiHlbxRDZOpH0KW9+CeX4bRAaX0Anxt0tx2MrpRpWwQaPwIlISEJhYU5Pw==}
 
-<<<<<<< HEAD
-  base64-js@1.5.1:
-    resolution: {integrity: sha512-AKpaYlHn8t4SVbOHCy+b5+KKgvR4vrsD8vbvrbiQJps7fKDTkjkDry6ji0rUJjC0kzbNePLwzxq8iypo41qeWA==}
-
-  big-integer@1.6.52:
-    resolution: {integrity: sha512-QxD8cf2eVqJOOz63z6JIN9BzvVs/dlySa5HGSBH5xtR8dPteIRQnBxxKqkNTiT6jbDTF6jAfrd4oMcND9RGbQg==}
-    engines: {node: '>=0.6'}
-
-  bin-links@5.0.0:
-    resolution: {integrity: sha512-sdleLVfCjBtgO5cNjA2HVRvWBJAHs4zwenaCPMNJAJU0yNxpzj80IpjOIimkpkr+mhlA+how5poQtt53PygbHA==}
-    engines: {node: ^18.17.0 || >=20.5.0}
-
-=======
->>>>>>> 984deb56
   binary-extensions@2.3.0:
     resolution: {integrity: sha512-Ceh+7ox5qe7LJuLHoY0feh3pHuUDHAcRUeyL2VYghZwfpkNIy/+8Ocg0a3UuSoYzavmylwuLWQOf3hl0jjMMIw==}
     engines: {node: '>=8'}
@@ -1468,25 +1411,6 @@
     resolution: {integrity: sha512-oKnbhFyRIXpUuez8iBMmyEa4nbj4IOQyuhc/wy9kY7/WVPcwIO9VA668Pu8RkO7+0G76SLROeyw9CpQ061i4mA==}
     engines: {node: '>=10'}
 
-<<<<<<< HEAD
-  chalk@5.4.1:
-    resolution: {integrity: sha512-zgVZuo2WcZgfUEmsn6eO3kINexW8RAE4maiQ8QNs8CtpPCSyMiYsULR3HQYkm3w8FIA3SberyMJMSldGsW+U3w==}
-    engines: {node: ^12.17.0 || ^14.13 || >=16.0.0}
-
-  character-entities-html4@2.1.0:
-    resolution: {integrity: sha512-1v7fgQRj6hnSwFpq1Eu0ynr/CDEw0rXo2B61qXrLNdHZmPKgb7fqS1a2JwF0rISo9q77jDI8VMEHoApn8qDoZA==}
-
-  character-entities-legacy@3.0.0:
-    resolution: {integrity: sha512-RpPp0asT/6ufRm//AJVwpViZbGM/MkjQFxJccQRHmISF/22NBtsHqAWmL+/pmkPWoIUJdWyeVleTl1wydHATVQ==}
-
-  character-entities@2.0.2:
-    resolution: {integrity: sha512-shx7oQ0Awen/BRIdkjkvz54PnEEI/EjwXDSIZp86/KKdbafHh1Df/RYGBhn4hbe2+uKC9FnT5UCEdyPz3ai9hQ==}
-
-  character-reference-invalid@2.0.1:
-    resolution: {integrity: sha512-iBZ4F4wRbyORVsu0jPV7gXkOsGYjGHPmAyv+HiHG8gi5PtC9KI2j1+v8/tlibRvjoWX027ypmG/n0HtO5t7unw==}
-
-=======
->>>>>>> 984deb56
   chokidar@3.6.0:
     resolution: {integrity: sha512-7VT13fmjotKpGipCW9JEQAusEPE+Ei8nl6/g4FBAmIm0GOOLMua9NDDo/DWp0ZAxCr3cPq5ZpBqmPAQgDda2Pw==}
     engines: {node: '>= 8.10.0'}
@@ -1872,20 +1796,6 @@
   eventemitter3@4.0.7:
     resolution: {integrity: sha512-8guHBZCwKnFhYdHr2ysuRWErTwhoN2X8XELRlrRwpmfeY2jjuUN4taQMsULKUVo1K4DvZl+0pgfyoysHxvmvEw==}
 
-<<<<<<< HEAD
-  execa@5.1.1:
-    resolution: {integrity: sha512-8uSpZZocAZRBAPIEINJj3Lo9HyGitllczc27Eh5YYojjMFMn8yHMDMaUHE2Jqfq05D/wucwI4JGURyXt1vchyg==}
-    engines: {node: '>=10'}
-
-  execa@7.2.0:
-    resolution: {integrity: sha512-UduyVP7TLB5IcAQl+OzLyLcS/l32W/GLg+AhHJ+ow40FOk2U3SAllPwR44v4vmdFwIWqpdwxxpQbF1n5ta9seA==}
-    engines: {node: ^14.18.0 || ^16.14.0 || >=18.0.0}
-
-  extend@3.0.2:
-    resolution: {integrity: sha512-fjquC59cD7CyW6urNXK0FBufkZcoiGG80wTuPujX590cB5Ttln20E2UB4S/WARVqhXffZl2LNgS+gQdPIIim/g==}
-
-=======
->>>>>>> 984deb56
   fancy-canvas@2.1.0:
     resolution: {integrity: sha512-nifxXJ95JNLFR2NgRV4/MxVP45G9909wJTEKz5fg/TZS20JJZA6hfgRVh/bC9bwl2zBtBNcYPjiBE4njQHVBwQ==}
 
@@ -2077,57 +1987,6 @@
     resolution: {integrity: sha512-0hJU9SCPvmMzIBdZFqNPXWa6dqh7WdH0cII9y+CyS8rG3nL48Bclra9HmKhVVUHyPWNH5Y7xDwAB7bfgSjkUMQ==}
     engines: {node: '>= 0.4'}
 
-<<<<<<< HEAD
-  hast-util-from-parse5@8.0.3:
-    resolution: {integrity: sha512-3kxEVkEKt0zvcZ3hCRYI8rqrgwtlIOFMWkbclACvjlDw8Li9S2hk/d51OI0nr/gIpdMHNepwgOKqZ/sy0Clpyg==}
-
-  hast-util-parse-selector@4.0.0:
-    resolution: {integrity: sha512-wkQCkSYoOGCRKERFWcxMVMOcYE2K1AaNLU8DXS9arxnLOUEWbOXKXiJUNzEpqZ3JOKpnha3jkFrumEjVliDe7A==}
-
-  hast-util-raw@9.1.0:
-    resolution: {integrity: sha512-Y8/SBAHkZGoNkpzqqfCldijcuUKh7/su31kEBp67cFY09Wy0mTRgtsLYsiIxMJxlu0f6AA5SUTbDR8K0rxnbUw==}
-
-  hast-util-sanitize@5.0.2:
-    resolution: {integrity: sha512-3yTWghByc50aGS7JlGhk61SPenfE/p1oaFeNwkOOyrscaOkMGrcW9+Cy/QAIOBpZxP1yqDIzFMR0+Np0i0+usg==}
-
-  hast-util-to-jsx-runtime@2.3.6:
-    resolution: {integrity: sha512-zl6s8LwNyo1P9uw+XJGvZtdFF1GdAkOg8ujOw+4Pyb76874fLps4ueHXDhXWdk6YHQ6OgUtinliG7RsYvCbbBg==}
-
-  hast-util-to-parse5@8.0.0:
-    resolution: {integrity: sha512-3KKrV5ZVI8if87DVSi1vDeByYrkGzg4mEfeu4alwgmmIeARiBLKCZS2uw5Gb6nU9x9Yufyj3iudm6i7nl52PFw==}
-
-  hast-util-whitespace@3.0.0:
-    resolution: {integrity: sha512-88JUN06ipLwsnv+dVn+OIYOvAuvBMy/Qoi6O7mQHxdPXpjy+Cd6xRkWwux7DKO+4sYILtLBRIKgsdpS2gQc7qw==}
-
-  hastscript@9.0.1:
-    resolution: {integrity: sha512-g7df9rMFX/SPi34tyGCyUBREQoKkapwdY/T04Qn9TDWfHhAYt4/I0gMVirzK5wEzeUqIjEB+LXC/ypb7Aqno5w==}
-
-  html-url-attributes@3.0.1:
-    resolution: {integrity: sha512-ol6UPyBWqsrO6EJySPz2O7ZSr856WDrEzM5zMqp+FJJLGMW35cLYmmZnl0vztAZxRUoNZJFTCohfjuIJ8I4QBQ==}
-
-  html-void-elements@3.0.0:
-    resolution: {integrity: sha512-bEqo66MRXsUGxWHV5IP0PUiAWwoEjba4VCzg0LjFJBpchPaTfyfCKTG6bc5F8ucKec3q5y6qOdGyYTSBEvhCrg==}
-
-  https-proxy-agent@7.0.6:
-    resolution: {integrity: sha512-vK9P5/iUfdl95AI+JVyUuIcVtd4ofvtrOr3HNtM2yxC9bnMbEdp3x01OhQNnjb8IJYi38VlTE3mBXwcfvywuSw==}
-    engines: {node: '>= 14'}
-
-  human-signals@2.1.0:
-    resolution: {integrity: sha512-B4FFZ6q/T2jhhksgkbEW3HBvWIfDW85snkQgawt07S7J5QXTk6BkNV+0yAeZrM5QpMAdYlocGoljn0sJ/WQkFw==}
-    engines: {node: '>=10.17.0'}
-
-  human-signals@4.3.1:
-    resolution: {integrity: sha512-nZXjEF2nbo7lIw3mgYjItAfgQXog3OjJogSbKa2CQIIvSGWcKgeJnQlNXip6NglNzYH45nSRiEVimMvYL8DDqQ==}
-    engines: {node: '>=14.18.0'}
-
-  humanize-ms@1.2.1:
-    resolution: {integrity: sha512-Fl70vYtsAFb/C06PTS9dZBo7ihau+Tu/DNCk/OyHhea07S+aeMWpFFkUaXRa8fI+ScZbEI8dfSxwY7gxZ9SAVQ==}
-
-  ieee754@1.2.1:
-    resolution: {integrity: sha512-dcyqhDvX1C46lXZcVqCpK+FtMRQVdIMN6/Df5js2zouUsqG7I6sFxitIC+7KYK29KdXOLHdu9zL4sFnoVQnqaA==}
-
-=======
->>>>>>> 984deb56
   ignore@5.3.2:
     resolution: {integrity: sha512-hsBTNUqQTDwkWtcdYI2i06Y/nUBEsNEDJKjWdigLvegy8kDuJAS8uRlpkkcQpyEXL0Z/pjDy5HBmMjRCJ2gq+g==}
     engines: {node: '>= 4'}
@@ -2140,15 +1999,6 @@
     resolution: {integrity: sha512-JmXMZ6wuvDmLiHEml9ykzqO6lwFbof0GG4IkcGaENdCRDDmMVnny7s5HsIgHCbaq0w2MyPhDqkhTUgS2LU2PHA==}
     engines: {node: '>=0.8.19'}
 
-<<<<<<< HEAD
-  inherits@2.0.4:
-    resolution: {integrity: sha512-k/vGaX4/Yla3WzyMCvTQOXYeIHvqOKtnqBduzTHpzpQZzAskKMhZ2K+EnBiSM9zGSoIFeMpXKxa4dYeZIQqewQ==}
-
-  inline-style-parser@0.2.4:
-    resolution: {integrity: sha512-0aO8FkhNZlj/ZIbNi7Lxxr12obT7cL1moPfE4tg1LkX7LlLfC6DeX4l2ZEud1ukP9jNQyNnfzQVqwbwmAATY4Q==}
-
-=======
->>>>>>> 984deb56
   internal-slot@1.1.0:
     resolution: {integrity: sha512-4gd7VpWNQNB4UKKCFFVcp1AVv+FMOgs9NKzjHKusc8jTMhd5eL1NqQqOpE0KzMds804/yHlglp3uxgluOqAPLw==}
     engines: {node: '>= 0.4'}
@@ -2208,22 +2058,6 @@
     resolution: {integrity: sha512-PwwhEakHVKTdRNVOw+/Gyh0+MzlCl4R6qKvkhuvLtPMggI1WAHt9sOwZxQLSGpUaDnrdyDsomoRgNnCfKNSXXg==}
     engines: {node: '>= 0.4'}
 
-<<<<<<< HEAD
-  is-decimal@2.0.1:
-    resolution: {integrity: sha512-AAB9hiomQs5DXWcRB1rqsxGUstbRroFOPPVAomNk/3XHR5JyEZChOyTWe2oayKnsSsr/kcGqF+z6yuH6HHpN0A==}
-
-  is-docker@2.2.1:
-    resolution: {integrity: sha512-F+i2BKsFrH66iaUFc0woD8sLy8getkwTwtOBjvs56Cx4CgJDeKQeqfz8wAYiSb8JOprWhHH5p77PbmYCvvUuXQ==}
-    engines: {node: '>=8'}
-    hasBin: true
-
-  is-docker@3.0.0:
-    resolution: {integrity: sha512-eljcgEDlEns/7AXFosB5K/2nCM4P7FQPkGc/DWLy5rmFEWvZayGrik1d9/QIY5nJ4f9YsVvBkA6kJpHn9rISdQ==}
-    engines: {node: ^12.20.0 || ^14.13.1 || >=16.0.0}
-    hasBin: true
-
-=======
->>>>>>> 984deb56
   is-extglob@2.1.1:
     resolution: {integrity: sha512-SbKbANkN603Vi4jEZv49LeVJMn4yGwsbzZworEoyEiutsN3nJYdbO36zfhGJ6QEDpOZIFkDtnq5JRxmvl3jsoQ==}
     engines: {node: '>=0.10.0'}
@@ -2244,21 +2078,6 @@
     resolution: {integrity: sha512-xelSayHH36ZgE7ZWhli7pW34hNbNl8Ojv5KVmkJD4hBdD3th8Tfk9vYasLM+mXWOZhFkgZfxhLSnrwRr4elSSg==}
     engines: {node: '>=0.10.0'}
 
-<<<<<<< HEAD
-  is-hexadecimal@2.0.1:
-    resolution: {integrity: sha512-DgZQp241c8oO6cA1SbTEWiXeoxV42vlcJxgH+B3hi1AiqqKruZR3ZGF8In3fj4+/y/7rHvlOZLZtgJ/4ttYGZg==}
-
-  is-inside-container@1.0.0:
-    resolution: {integrity: sha512-KIYLCCJghfHZxqjYBE7rEy0OBuTd5xCHS7tHVgvCLkx7StIoaxwNW3hCALgEUjFfeRk+MG/Qxmp/vtETEF3tRA==}
-    engines: {node: '>=14.16'}
-    hasBin: true
-
-  is-interactive@2.0.0:
-    resolution: {integrity: sha512-qP1vozQRI+BMOPcjFzrjXuQvdak2pHNUMZoeG2eRbiSqyvbEf/wQtEOTOX1guk6E3t36RkaqiSt8A/6YElNxLQ==}
-    engines: {node: '>=12'}
-
-=======
->>>>>>> 984deb56
   is-map@2.0.3:
     resolution: {integrity: sha512-1Qed0/Hr2m+YqxnM09CjA2d/i6YZNfF6R2oRAOj36eUdS6qIV/huPJNSEpKbupewFs+ZsJlxsjjPbc0/afW6Lw==}
     engines: {node: '>= 0.4'}
@@ -2392,16 +2211,6 @@
   lodash@4.17.21:
     resolution: {integrity: sha512-v2kDEe57lecTulaDIuNTPy3Ry4gLGJ6Z1O3vE1krgXZNrsQ+LFTGHVxVjcXPs17LhbZVGedAJv8XZ1tvj5FvSg==}
 
-<<<<<<< HEAD
-  log-symbols@5.1.0:
-    resolution: {integrity: sha512-l0x2DvrW294C9uDCoQe1VSU4gf529FkSZ6leBl4TiqZH/e+0R7hSfHQBNut2mNygDgHwvYHfFLn6Oxb3VWj2rA==}
-    engines: {node: '>=12'}
-
-  longest-streak@3.1.0:
-    resolution: {integrity: sha512-9Ri+o0JYgehTaVBBDoMqIl8GXtbWg711O3srftcHhZ0dqnETqLaoIK0x17fUw9rFSlK/0NlsKe0Ahhyl5pXE2g==}
-
-=======
->>>>>>> 984deb56
   loose-envify@1.4.0:
     resolution: {integrity: sha512-lyuxPGr/Wfhrlem2CL/UcnUc1zcqKAImBDzukY7Y5F/yQiNdko6+fRLevlw1HgMySw7f611UIY408EtxRSoK3Q==}
     hasBin: true
@@ -2421,57 +2230,6 @@
     resolution: {integrity: sha512-/IXtbwEk5HTPyEwyKX6hGkYXxM9nbj64B+ilVJnC/R6B0pH5G4V3b0pVbL7DBj4tkhBAppbQUlf6F6Xl9LHu1g==}
     engines: {node: '>= 0.4'}
 
-<<<<<<< HEAD
-  mdast-util-find-and-replace@3.0.2:
-    resolution: {integrity: sha512-Tmd1Vg/m3Xz43afeNxDIhWRtFZgM2VLyaf4vSTYwudTyeuTneoL3qtWMA5jeLyz/O1vDJmmV4QuScFCA2tBPwg==}
-
-  mdast-util-from-markdown@2.0.2:
-    resolution: {integrity: sha512-uZhTV/8NBuw0WHkPTrCqDOl0zVe1BIng5ZtHoDk49ME1qqcjYmmLmOf0gELgcRMxN4w2iuIeVso5/6QymSrgmA==}
-
-  mdast-util-gfm-autolink-literal@2.0.1:
-    resolution: {integrity: sha512-5HVP2MKaP6L+G6YaxPNjuL0BPrq9orG3TsrZ9YXbA3vDw/ACI4MEsnoDpn6ZNm7GnZgtAcONJyPhOP8tNJQavQ==}
-
-  mdast-util-gfm-footnote@2.1.0:
-    resolution: {integrity: sha512-sqpDWlsHn7Ac9GNZQMeUzPQSMzR6Wv0WKRNvQRg0KqHh02fpTz69Qc1QSseNX29bhz1ROIyNyxExfawVKTm1GQ==}
-
-  mdast-util-gfm-strikethrough@2.0.0:
-    resolution: {integrity: sha512-mKKb915TF+OC5ptj5bJ7WFRPdYtuHv0yTRxK2tJvi+BDqbkiG7h7u/9SI89nRAYcmap2xHQL9D+QG/6wSrTtXg==}
-
-  mdast-util-gfm-table@2.0.0:
-    resolution: {integrity: sha512-78UEvebzz/rJIxLvE7ZtDd/vIQ0RHv+3Mh5DR96p7cS7HsBhYIICDBCu8csTNWNO6tBWfqXPWekRuj2FNOGOZg==}
-
-  mdast-util-gfm-task-list-item@2.0.0:
-    resolution: {integrity: sha512-IrtvNvjxC1o06taBAVJznEnkiHxLFTzgonUdy8hzFVeDun0uTjxxrRGVaNFqkU1wJR3RBPEfsxmU6jDWPofrTQ==}
-
-  mdast-util-gfm@3.1.0:
-    resolution: {integrity: sha512-0ulfdQOM3ysHhCJ1p06l0b0VKlhU0wuQs3thxZQagjcjPrlFRqY215uZGHHJan9GEAXd9MbfPjFJz+qMkVR6zQ==}
-
-  mdast-util-mdx-expression@2.0.1:
-    resolution: {integrity: sha512-J6f+9hUp+ldTZqKRSg7Vw5V6MqjATc+3E4gf3CFNcuZNWD8XdyI6zQ8GqH7f8169MM6P7hMBRDVGnn7oHB9kXQ==}
-
-  mdast-util-mdx-jsx@3.2.0:
-    resolution: {integrity: sha512-lj/z8v0r6ZtsN/cGNNtemmmfoLAFZnjMbNyLzBafjzikOM+glrjNHPlf6lQDOTccj9n5b0PPihEBbhneMyGs1Q==}
-
-  mdast-util-mdxjs-esm@2.0.1:
-    resolution: {integrity: sha512-EcmOpxsZ96CvlP03NghtH1EsLtr0n9Tm4lPUJUBccV9RwUOneqSycg19n5HGzCf+10LozMRSObtVr3ee1WoHtg==}
-
-  mdast-util-phrasing@4.1.0:
-    resolution: {integrity: sha512-TqICwyvJJpBwvGAMZjj4J2n0X8QWp21b9l0o7eXyVJ25YNWYbJDVIyD1bZXE6WtV6RmKJVYmQAKWa0zWOABz2w==}
-
-  mdast-util-to-hast@13.2.0:
-    resolution: {integrity: sha512-QGYKEuUsYT9ykKBCMOEDLsU5JRObWQusAolFMeko/tYPufNkRffBAQjIE+99jbA87xv6FgmjLtwjh9wBWajwAA==}
-
-  mdast-util-to-markdown@2.1.2:
-    resolution: {integrity: sha512-xj68wMTvGXVOKonmog6LwyJKrYXZPvlwabaryTjLh9LuvovB/KAH+kvi8Gjj+7rJjsFi23nkUxRQv1KqSroMqA==}
-
-  mdast-util-to-string@4.0.0:
-    resolution: {integrity: sha512-0H44vDimn51F0YwvxSJSm0eCDOJTRlmN0R1yBh4HLj9wiV1Dn0QoXGbvFAWj2hSItVTlCmBF1hqKlIyUBVFLPg==}
-
-  merge-stream@2.0.0:
-    resolution: {integrity: sha512-abv/qOcuPfk3URPfDzmZU1LKmuw8kT+0nIHvKrKgFrwifol/doWcdA4ZqsWQ8ENrFKkd67Mfpo/LovbIUsbt3w==}
-
-=======
->>>>>>> 984deb56
   merge2@1.4.1:
     resolution: {integrity: sha512-8q7VEgMJW4J8tcfVPy8g09NcQwZdbwFEqhe/WZkoIzjn/3TGDwtOCYtXGxA3O8tPzpczCCDgv+P2P5y00ZJOOg==}
     engines: {node: '>= 8'}
@@ -2636,45 +2394,10 @@
       sass:
         optional: true
 
-<<<<<<< HEAD
-  node-domexception@1.0.0:
-    resolution: {integrity: sha512-/jKZoMpw0F8GRwl4/eLROPA3cfcXtLApP0QzLmUT/HuPCZWyB7IY9ZrMeKw2O/nFIqPQB3PVM9aYm0F312AXDQ==}
-    engines: {node: '>=10.5.0'}
-
-  node-fetch@2.7.0:
-    resolution: {integrity: sha512-c4FRfUm/dbcWZ7U+1Wq0AwCyFL+3nt2bEw05wfxSz+DWpWsitgmSgYmy2dQdWyKC1694ELPqMs/YzUSNozLt8A==}
-    engines: {node: 4.x || >=6.0.0}
-    peerDependencies:
-      encoding: ^0.1.0
-    peerDependenciesMeta:
-      encoding:
-        optional: true
-
-  node-fetch@3.3.2:
-    resolution: {integrity: sha512-dRB78srN/l6gqWulah9SrxeYnxeddIG30+GOqK/9OlLVyLg3HPnr6SqOWTWOXKRwC2eGYCkZ59NNuSgvSrpgOA==}
-    engines: {node: ^12.20.0 || ^14.13.1 || >=16.0.0}
-
-=======
->>>>>>> 984deb56
   normalize-path@3.0.0:
     resolution: {integrity: sha512-6eZs5Ls3WtCisHWp9S2GUy8dqkpGi4BVSz3GaqiE6ezub0512ESztXUwUB6C6IKbQkY2Pnb/mD4WYojCRwcwLA==}
     engines: {node: '>=0.10.0'}
 
-<<<<<<< HEAD
-  npm-normalize-package-bin@4.0.0:
-    resolution: {integrity: sha512-TZKxPvItzai9kN9H/TkmCtx/ZN/hvr3vUycjlfmH0ootY9yFBzNOpiXAdIn1Iteqsvk4lQn6B5PTrt+n6h8k/w==}
-    engines: {node: ^18.17.0 || >=20.5.0}
-
-  npm-run-path@4.0.1:
-    resolution: {integrity: sha512-S48WzZW777zhNIrn7gxOlISNAqi9ZC/uQFnRdbeIHhZhCA6UqpkOT8T1G7BvfdgP4Er8gF4sUbaS0i7QvIfCWw==}
-    engines: {node: '>=8'}
-
-  npm-run-path@5.3.0:
-    resolution: {integrity: sha512-ppwTtiJZq0O/ai0z7yfudtBpWIoxM8yE6nHi1X47eFR2EWORqfbu6CnPlNsjeN683eT0qG6H/Pyf9fCcvjnnnQ==}
-    engines: {node: ^12.20.0 || ^14.13.1 || >=16.0.0}
-
-=======
->>>>>>> 984deb56
   object-assign@4.1.1:
     resolution: {integrity: sha512-rJgTQnkUnH1sFw8yT6VSU3zD3sWmu6sZhIseY8VX+GRu3P6F7Fu+JNDoXfklElbLJSnc3FUQHVe4cU5hj+BcUg==}
     engines: {node: '>=0.10.0'}
@@ -2711,33 +2434,6 @@
     resolution: {integrity: sha512-gXah6aZrcUxjWg2zR2MwouP2eHlCBzdV4pygudehaKXSGW4v2AsRQUK+lwwXhii6KFZcunEnmSUoYp5CXibxtA==}
     engines: {node: '>= 0.4'}
 
-<<<<<<< HEAD
-  onetime@5.1.2:
-    resolution: {integrity: sha512-kbpaSSGJTWdAY5KPVeMOKXSrPtr8C8C7wodJbcsd51jRnmD+GZu8Y0VoU6Dm5Z4vWr0Ig/1NKuWRKf7j5aaYSg==}
-    engines: {node: '>=6'}
-
-  onetime@6.0.0:
-    resolution: {integrity: sha512-1FlR+gjXK7X+AsAHso35MnyN5KqGwJRi/31ft6x0M194ht7S+rWAvd7PHss9xSKMzE0asv1pyIHaJYq+BbacAQ==}
-    engines: {node: '>=12'}
-
-  open@9.1.0:
-    resolution: {integrity: sha512-OS+QTnw1/4vrf+9hh1jc1jnYjzSG4ttTBB8UxOwAnInG3Uo4ssetzC1ihqaIHjLJnA5GGlRl6QlZXOTQhRBUvg==}
-    engines: {node: '>=14.16'}
-
-  openai@4.89.0:
-    resolution: {integrity: sha512-XNI0q2l8/Os6jmojxaID5EhyQjxZgzR2gWcpEjYWK5hGKwE7AcifxEY7UNwFDDHJQXqeiosQ0CJwQN+rvnwdjA==}
-    hasBin: true
-    peerDependencies:
-      ws: ^8.18.0
-      zod: ^3.23.8
-    peerDependenciesMeta:
-      ws:
-        optional: true
-      zod:
-        optional: true
-
-=======
->>>>>>> 984deb56
   optionator@0.9.4:
     resolution: {integrity: sha512-6IpQ7mKUxRcZNLIObR0hz7lxsapSSIYNZJwXPGeF0mTVqGKFIXj1DQcMoT22S3ROcLyY/rz0PWaWZ9ayWmad9g==}
     engines: {node: '>= 0.8.0'}
@@ -2961,17 +2657,6 @@
   read-cache@1.0.0:
     resolution: {integrity: sha512-Owdv/Ft7IjOgm/i0xvNDZ1LrRANRfew4b2prF3OWMQLxLfu3bS8FVhCsrSCMK4lR56Y9ya+AThoTpDCTxCmpRA==}
 
-<<<<<<< HEAD
-  read-cmd-shim@5.0.0:
-    resolution: {integrity: sha512-SEbJV7tohp3DAAILbEMPXavBjAnMN0tVnh4+9G8ihV4Pq3HYF9h8QNez9zkJ1ILkv9G2BjdzwctznGZXgu/HGw==}
-    engines: {node: ^18.17.0 || >=20.5.0}
-
-  readable-stream@3.6.2:
-    resolution: {integrity: sha512-9u/sniCrY3D5WdsERHzHE4G2YCXqoG5FTHUiCC4SIbr6XcLZBY05ya9EKjYek9O5xOAwjGq+1JdGBAS7Q9ScoA==}
-    engines: {node: '>= 6'}
-
-=======
->>>>>>> 984deb56
   readdirp@3.6.0:
     resolution: {integrity: sha512-hOS089on8RduqdbhvQ5Z37A0ESjsqz6qnRcffsMU3495FuTdqSm+7bhJ29JvIOsBDEEnan5DPu9t3To9VRlMzA==}
     engines: {node: '>=8.10.0'}
@@ -3154,15 +2839,6 @@
     resolution: {integrity: sha512-UXSH262CSZY1tfu3G3Secr6uGLCFVPMhIqHjlgCUtCCcgihYc/xKs9djMTMUOb2j1mVSeU8EU6NWc/iQKU6Gfg==}
     engines: {node: '>= 0.4'}
 
-<<<<<<< HEAD
-  string_decoder@1.3.0:
-    resolution: {integrity: sha512-hkRX8U1WjJFd8LsDJ2yQ/wWWxaopEsABU1XfkM8A+j0+85JAGppt16cr1Whg6KIbb4okU6Mql6BOj+uup/wKeA==}
-
-  stringify-entities@4.0.4:
-    resolution: {integrity: sha512-IwfBptatlO+QCJUo19AqvrPNqlVMpW9YEL2LIVY+Rpv2qsjCGxaDLNRgeGsQWJhfItebuJhsGSLjaBbNSQ+ieg==}
-
-=======
->>>>>>> 984deb56
   strip-ansi@6.0.1:
     resolution: {integrity: sha512-Y38VPSHcqkFrCpFnQ9vuSXmquuv5oXOKpGeT6aGrr3o3Gc9AlVa6JBfUSOCnbxGGZF+/0ooI7KrPuUSztUdU5A==}
     engines: {node: '>=8'}
@@ -3254,18 +2930,6 @@
   tr46@0.0.3:
     resolution: {integrity: sha512-N3WMsuqV66lT30CrXNbEjx4GEwlow3v6rr4mCcv6prnfwhS01rkgyFdjPNBYd9br7LpXV1+Emh01fHnq2Gdgrw==}
 
-<<<<<<< HEAD
-  trim-lines@3.0.1:
-    resolution: {integrity: sha512-kRj8B+YHZCc9kQYdWfJB2/oUl9rA99qbowYYBtr4ui4mZyAQ2JpvVBd/6U2YloATfqBhBTSMhTpgBHtU0Mf3Rg==}
-
-  trough@2.2.0:
-    resolution: {integrity: sha512-tmMpK00BjZiUyVyvrBK7knerNgmgvcV/KLVyuma/SC+TQN167GrMRciANTz09+k3zW8L8t60jWO1GpfkZdjTaw==}
-
-  ts-algebra@1.2.2:
-    resolution: {integrity: sha512-kloPhf1hq3JbCPOTYoOWDKxebWjNb2o/LKnNfkWhxVVisFFmMJPPdJeGoGmM+iRLyoXAR61e08Pb+vUXINg8aA==}
-
-=======
->>>>>>> 984deb56
   ts-api-utils@2.0.0:
     resolution: {integrity: sha512-xCt/TOAc+EOHS1XPnijD3/yzpH6qg2xppZO1YDqGoVsNXfQfzHpOdNuXwrwOU8u4ITXJyDCTyt8w5g1sZv9ynQ==}
     engines: {node: '>=18.12'}
@@ -3321,31 +2985,6 @@
   undici-types@6.19.8:
     resolution: {integrity: sha512-ve2KP6f/JnbPBFyobGHuerC9g1FYGn/F8n1LWTwNxCEzd6IfqTwUQcNXgEtmmQ6DlRrC1hrSrBnCZPokRrDHjw==}
 
-<<<<<<< HEAD
-  unified@11.0.5:
-    resolution: {integrity: sha512-xKvGhPWw3k84Qjh8bI3ZeJjqnyadK+GEFtazSfZv/rKeTkTjOJho6mFqh2SM96iIcZokxiOpg78GazTSg8+KHA==}
-
-  unist-util-is@6.0.0:
-    resolution: {integrity: sha512-2qCTHimwdxLfz+YzdGfkqNlH0tLi9xjTnHddPmJwtIG9MGsdbutfTc4P+haPD7l7Cjxf/WZj+we5qfVPvvxfYw==}
-
-  unist-util-position@5.0.0:
-    resolution: {integrity: sha512-fucsC7HjXvkB5R3kTCO7kUjRdrS0BJt3M/FPxmHMBOm8JQi2BsHAHFsy27E0EolP8rp0NzXsJ+jNPyDWvOJZPA==}
-
-  unist-util-stringify-position@4.0.0:
-    resolution: {integrity: sha512-0ASV06AAoKCDkS2+xw5RXJywruurpbC4JZSm7nr7MOt1ojAzvyyaO+UxZf18j8FCF6kmzCZKcAgN/yu2gm2XgQ==}
-
-  unist-util-visit-parents@6.0.1:
-    resolution: {integrity: sha512-L/PqWzfTP9lzzEa6CKs0k2nARxTdZduw3zyh8d2NVBnsyvHjSX4TWse388YrrQKbvI8w20fGjGlhgT96WwKykw==}
-
-  unist-util-visit@5.0.0:
-    resolution: {integrity: sha512-MR04uvD+07cwl/yhVuVWAtw+3GOR/knlL55Nd/wAdblk27GCVt3lqpTivy/tkJcZoNPzTwS1Y+KMojlLDhoTzg==}
-
-  untildify@4.0.0:
-    resolution: {integrity: sha512-KK8xQ1mkzZeg9inewmFVDNkg3l5LUhoq9kN6iWYB/CC9YMG8HA+c1Q8HwDe6dEX7kErrEVNVBO3fWsVq5iDgtw==}
-    engines: {node: '>=8'}
-
-=======
->>>>>>> 984deb56
   uri-js@4.4.1:
     resolution: {integrity: sha512-7rKUyy33Q1yc98pQ1DAmLtwX109F7TIfWlW1Ydo8Wl1ii1SeHieeh0HHfPeL2fMXK6z0s8ecKs9frCuLJvndBg==}
 
@@ -3392,25 +3031,6 @@
 
   victory-vendor@36.9.2:
     resolution: {integrity: sha512-PnpQQMuxlwYdocC8fIJqVXvkeViHYzotI+NJrCuav0ZYFoq912ZHBk3mCeuj+5/VpodOjPe1z0Fk2ihgzlXqjQ==}
-
-<<<<<<< HEAD
-  wcwidth@1.0.1:
-    resolution: {integrity: sha512-XHPEwS0q6TaxcvG85+8EYkbiCux2XtWG2mkc47Ng2A77BQu9+DqIOJldST4HgPkuea7dvKSj5VgX3P1d4rW8Tg==}
-
-  web-namespaces@2.0.1:
-    resolution: {integrity: sha512-bKr1DkiNa2krS7qxNtdrtHAmzuYGFQLiQ13TsorsdT6ULTkPLKuu5+GsFpDlg6JFjUTwX2DyhMPG2be8uPrqsQ==}
-=======
-  webidl-conversions@3.0.1:
-    resolution: {integrity: sha512-2JAn3z8AR6rjK8Sm8orRC0h/bcl/DqL7tRPdGZ4I1CjdF+EaMLmYxBHyXuKL849eucPFhvBoxMsflfOb8kxaeQ==}
->>>>>>> 984deb56
-
-  web-streams-polyfill@3.3.3:
-    resolution: {integrity: sha512-d2JWLCivmZYTSIoge9MsgFCZrt571BikcWGYkjC1khllbTeDlGqZ2D8vD8E/lJa8WGWbb7Plm8/XJYV7IJHZZw==}
-    engines: {node: '>= 8'}
-
-  web-streams-polyfill@4.0.0-beta.3:
-    resolution: {integrity: sha512-QW95TCTaHmsYfHDybGMwO5IJIM93I/6vTRk+daHTWFPhwh+C8Cg7j7XyKrwrj8Ib6vYXe0ocYNrmzY4xAAN6ug==}
-    engines: {node: '>= 14'}
 
   webidl-conversions@3.0.1:
     resolution: {integrity: sha512-2JAn3z8AR6rjK8Sm8orRC0h/bcl/DqL7tRPdGZ4I1CjdF+EaMLmYxBHyXuKL849eucPFhvBoxMsflfOb8kxaeQ==}
@@ -4532,32 +4152,6 @@
 
   acorn@8.14.0: {}
 
-<<<<<<< HEAD
-  ag-charts-community@11.1.1:
-    dependencies:
-      ag-charts-core: 11.1.1
-      ag-charts-locale: 11.1.1
-      ag-charts-types: 11.1.1
-
-  ag-charts-core@11.1.1: {}
-
-  ag-charts-locale@11.1.1: {}
-
-  ag-charts-react@11.1.1(react@19.0.0):
-    dependencies:
-      ag-charts-community: 11.1.1
-      react: 19.0.0
-
-  ag-charts-types@11.1.1: {}
-
-  agent-base@7.1.3: {}
-
-  agentkeepalive@4.6.0:
-    dependencies:
-      humanize-ms: 1.2.1
-
-=======
->>>>>>> 984deb56
   ajv@6.12.6:
     dependencies:
       fast-deep-equal: 3.1.3
@@ -4680,21 +4274,6 @@
 
   balanced-match@1.0.2: {}
 
-<<<<<<< HEAD
-  base64-js@1.5.1: {}
-
-  big-integer@1.6.52: {}
-
-  bin-links@5.0.0:
-    dependencies:
-      cmd-shim: 7.0.0
-      npm-normalize-package-bin: 4.0.0
-      proc-log: 5.0.0
-      read-cmd-shim: 5.0.0
-      write-file-atomic: 6.0.0
-
-=======
->>>>>>> 984deb56
   binary-extensions@2.3.0: {}
 
   brace-expansion@1.1.11:
@@ -4744,19 +4323,6 @@
       ansi-styles: 4.3.0
       supports-color: 7.2.0
 
-<<<<<<< HEAD
-  chalk@5.4.1: {}
-
-  character-entities-html4@2.1.0: {}
-
-  character-entities-legacy@3.0.0: {}
-
-  character-entities@2.0.2: {}
-
-  character-reference-invalid@2.0.1: {}
-
-=======
->>>>>>> 984deb56
   chokidar@3.6.0:
     dependencies:
       anymatch: 3.1.3
@@ -4900,10 +4466,6 @@
       ms: 2.1.3
 
   decimal.js-light@2.5.1: {}
-
-  decode-named-character-reference@1.1.0:
-    dependencies:
-      character-entities: 2.0.2
 
   deep-is@0.1.4: {}
 
@@ -5295,35 +4857,6 @@
 
   eventemitter3@4.0.7: {}
 
-<<<<<<< HEAD
-  execa@5.1.1:
-    dependencies:
-      cross-spawn: 7.0.6
-      get-stream: 6.0.1
-      human-signals: 2.1.0
-      is-stream: 2.0.1
-      merge-stream: 2.0.0
-      npm-run-path: 4.0.1
-      onetime: 5.1.2
-      signal-exit: 3.0.7
-      strip-final-newline: 2.0.0
-
-  execa@7.2.0:
-    dependencies:
-      cross-spawn: 7.0.6
-      get-stream: 6.0.1
-      human-signals: 4.3.1
-      is-stream: 3.0.0
-      merge-stream: 2.0.0
-      npm-run-path: 5.3.0
-      onetime: 6.0.0
-      signal-exit: 3.0.7
-      strip-final-newline: 3.0.0
-
-  extend@3.0.2: {}
-
-=======
->>>>>>> 984deb56
   fancy-canvas@2.1.0: {}
 
   fast-deep-equal@3.1.3: {}
@@ -5518,109 +5051,6 @@
     dependencies:
       function-bind: 1.1.2
 
-<<<<<<< HEAD
-  hast-util-from-parse5@8.0.3:
-    dependencies:
-      '@types/hast': 3.0.4
-      '@types/unist': 3.0.3
-      devlop: 1.1.0
-      hastscript: 9.0.1
-      property-information: 7.0.0
-      vfile: 6.0.3
-      vfile-location: 5.0.3
-      web-namespaces: 2.0.1
-
-  hast-util-parse-selector@4.0.0:
-    dependencies:
-      '@types/hast': 3.0.4
-
-  hast-util-raw@9.1.0:
-    dependencies:
-      '@types/hast': 3.0.4
-      '@types/unist': 3.0.3
-      '@ungap/structured-clone': 1.3.0
-      hast-util-from-parse5: 8.0.3
-      hast-util-to-parse5: 8.0.0
-      html-void-elements: 3.0.0
-      mdast-util-to-hast: 13.2.0
-      parse5: 7.2.1
-      unist-util-position: 5.0.0
-      unist-util-visit: 5.0.0
-      vfile: 6.0.3
-      web-namespaces: 2.0.1
-      zwitch: 2.0.4
-
-  hast-util-sanitize@5.0.2:
-    dependencies:
-      '@types/hast': 3.0.4
-      '@ungap/structured-clone': 1.3.0
-      unist-util-position: 5.0.0
-
-  hast-util-to-jsx-runtime@2.3.6:
-    dependencies:
-      '@types/estree': 1.0.6
-      '@types/hast': 3.0.4
-      '@types/unist': 3.0.3
-      comma-separated-tokens: 2.0.3
-      devlop: 1.1.0
-      estree-util-is-identifier-name: 3.0.0
-      hast-util-whitespace: 3.0.0
-      mdast-util-mdx-expression: 2.0.1
-      mdast-util-mdx-jsx: 3.2.0
-      mdast-util-mdxjs-esm: 2.0.1
-      property-information: 7.0.0
-      space-separated-tokens: 2.0.2
-      style-to-js: 1.1.16
-      unist-util-position: 5.0.0
-      vfile-message: 4.0.2
-    transitivePeerDependencies:
-      - supports-color
-
-  hast-util-to-parse5@8.0.0:
-    dependencies:
-      '@types/hast': 3.0.4
-      comma-separated-tokens: 2.0.3
-      devlop: 1.1.0
-      property-information: 6.5.0
-      space-separated-tokens: 2.0.2
-      web-namespaces: 2.0.1
-      zwitch: 2.0.4
-
-  hast-util-whitespace@3.0.0:
-    dependencies:
-      '@types/hast': 3.0.4
-
-  hastscript@9.0.1:
-    dependencies:
-      '@types/hast': 3.0.4
-      comma-separated-tokens: 2.0.3
-      hast-util-parse-selector: 4.0.0
-      property-information: 7.0.0
-      space-separated-tokens: 2.0.2
-
-  html-url-attributes@3.0.1: {}
-
-  html-void-elements@3.0.0: {}
-
-  https-proxy-agent@7.0.6:
-    dependencies:
-      agent-base: 7.1.3
-      debug: 4.4.0
-    transitivePeerDependencies:
-      - supports-color
-
-  human-signals@2.1.0: {}
-
-  human-signals@4.3.1: {}
-
-  humanize-ms@1.2.1:
-    dependencies:
-      ms: 2.1.3
-
-  ieee754@1.2.1: {}
-
-=======
->>>>>>> 984deb56
   ignore@5.3.2: {}
 
   import-fresh@3.3.0:
@@ -5630,13 +5060,6 @@
 
   imurmurhash@0.1.4: {}
 
-<<<<<<< HEAD
-  inherits@2.0.4: {}
-
-  inline-style-parser@0.2.4: {}
-
-=======
->>>>>>> 984deb56
   internal-slot@1.1.0:
     dependencies:
       es-errors: 1.3.0
@@ -5704,15 +5127,6 @@
       call-bound: 1.0.3
       has-tostringtag: 1.0.2
 
-<<<<<<< HEAD
-  is-decimal@2.0.1: {}
-
-  is-docker@2.2.1: {}
-
-  is-docker@3.0.0: {}
-
-=======
->>>>>>> 984deb56
   is-extglob@2.1.1: {}
 
   is-finalizationregistry@1.1.1:
@@ -5732,17 +5146,6 @@
     dependencies:
       is-extglob: 2.1.1
 
-<<<<<<< HEAD
-  is-hexadecimal@2.0.1: {}
-
-  is-inside-container@1.0.0:
-    dependencies:
-      is-docker: 3.0.0
-
-  is-interactive@2.0.0: {}
-
-=======
->>>>>>> 984deb56
   is-map@2.0.3: {}
 
   is-number-object@1.1.1:
@@ -5872,16 +5275,6 @@
 
   lodash@4.17.21: {}
 
-<<<<<<< HEAD
-  log-symbols@5.1.0:
-    dependencies:
-      chalk: 5.4.1
-      is-unicode-supported: 1.3.0
-
-  longest-streak@3.1.0: {}
-
-=======
->>>>>>> 984deb56
   loose-envify@1.4.0:
     dependencies:
       js-tokens: 4.0.0
@@ -5896,164 +5289,6 @@
 
   math-intrinsics@1.1.0: {}
 
-<<<<<<< HEAD
-  mdast-util-find-and-replace@3.0.2:
-    dependencies:
-      '@types/mdast': 4.0.4
-      escape-string-regexp: 5.0.0
-      unist-util-is: 6.0.0
-      unist-util-visit-parents: 6.0.1
-
-  mdast-util-from-markdown@2.0.2:
-    dependencies:
-      '@types/mdast': 4.0.4
-      '@types/unist': 3.0.3
-      decode-named-character-reference: 1.1.0
-      devlop: 1.1.0
-      mdast-util-to-string: 4.0.0
-      micromark: 4.0.2
-      micromark-util-decode-numeric-character-reference: 2.0.2
-      micromark-util-decode-string: 2.0.1
-      micromark-util-normalize-identifier: 2.0.1
-      micromark-util-symbol: 2.0.1
-      micromark-util-types: 2.0.2
-      unist-util-stringify-position: 4.0.0
-    transitivePeerDependencies:
-      - supports-color
-
-  mdast-util-gfm-autolink-literal@2.0.1:
-    dependencies:
-      '@types/mdast': 4.0.4
-      ccount: 2.0.1
-      devlop: 1.1.0
-      mdast-util-find-and-replace: 3.0.2
-      micromark-util-character: 2.1.1
-
-  mdast-util-gfm-footnote@2.1.0:
-    dependencies:
-      '@types/mdast': 4.0.4
-      devlop: 1.1.0
-      mdast-util-from-markdown: 2.0.2
-      mdast-util-to-markdown: 2.1.2
-      micromark-util-normalize-identifier: 2.0.1
-    transitivePeerDependencies:
-      - supports-color
-
-  mdast-util-gfm-strikethrough@2.0.0:
-    dependencies:
-      '@types/mdast': 4.0.4
-      mdast-util-from-markdown: 2.0.2
-      mdast-util-to-markdown: 2.1.2
-    transitivePeerDependencies:
-      - supports-color
-
-  mdast-util-gfm-table@2.0.0:
-    dependencies:
-      '@types/mdast': 4.0.4
-      devlop: 1.1.0
-      markdown-table: 3.0.4
-      mdast-util-from-markdown: 2.0.2
-      mdast-util-to-markdown: 2.1.2
-    transitivePeerDependencies:
-      - supports-color
-
-  mdast-util-gfm-task-list-item@2.0.0:
-    dependencies:
-      '@types/mdast': 4.0.4
-      devlop: 1.1.0
-      mdast-util-from-markdown: 2.0.2
-      mdast-util-to-markdown: 2.1.2
-    transitivePeerDependencies:
-      - supports-color
-
-  mdast-util-gfm@3.1.0:
-    dependencies:
-      mdast-util-from-markdown: 2.0.2
-      mdast-util-gfm-autolink-literal: 2.0.1
-      mdast-util-gfm-footnote: 2.1.0
-      mdast-util-gfm-strikethrough: 2.0.0
-      mdast-util-gfm-table: 2.0.0
-      mdast-util-gfm-task-list-item: 2.0.0
-      mdast-util-to-markdown: 2.1.2
-    transitivePeerDependencies:
-      - supports-color
-
-  mdast-util-mdx-expression@2.0.1:
-    dependencies:
-      '@types/estree-jsx': 1.0.5
-      '@types/hast': 3.0.4
-      '@types/mdast': 4.0.4
-      devlop: 1.1.0
-      mdast-util-from-markdown: 2.0.2
-      mdast-util-to-markdown: 2.1.2
-    transitivePeerDependencies:
-      - supports-color
-
-  mdast-util-mdx-jsx@3.2.0:
-    dependencies:
-      '@types/estree-jsx': 1.0.5
-      '@types/hast': 3.0.4
-      '@types/mdast': 4.0.4
-      '@types/unist': 3.0.3
-      ccount: 2.0.1
-      devlop: 1.1.0
-      mdast-util-from-markdown: 2.0.2
-      mdast-util-to-markdown: 2.1.2
-      parse-entities: 4.0.2
-      stringify-entities: 4.0.4
-      unist-util-stringify-position: 4.0.0
-      vfile-message: 4.0.2
-    transitivePeerDependencies:
-      - supports-color
-
-  mdast-util-mdxjs-esm@2.0.1:
-    dependencies:
-      '@types/estree-jsx': 1.0.5
-      '@types/hast': 3.0.4
-      '@types/mdast': 4.0.4
-      devlop: 1.1.0
-      mdast-util-from-markdown: 2.0.2
-      mdast-util-to-markdown: 2.1.2
-    transitivePeerDependencies:
-      - supports-color
-
-  mdast-util-phrasing@4.1.0:
-    dependencies:
-      '@types/mdast': 4.0.4
-      unist-util-is: 6.0.0
-
-  mdast-util-to-hast@13.2.0:
-    dependencies:
-      '@types/hast': 3.0.4
-      '@types/mdast': 4.0.4
-      '@ungap/structured-clone': 1.3.0
-      devlop: 1.1.0
-      micromark-util-sanitize-uri: 2.0.1
-      trim-lines: 3.0.1
-      unist-util-position: 5.0.0
-      unist-util-visit: 5.0.0
-      vfile: 6.0.3
-
-  mdast-util-to-markdown@2.1.2:
-    dependencies:
-      '@types/mdast': 4.0.4
-      '@types/unist': 3.0.3
-      longest-streak: 3.1.0
-      mdast-util-phrasing: 4.1.0
-      mdast-util-to-string: 4.0.0
-      micromark-util-classify-character: 2.0.1
-      micromark-util-decode-string: 2.0.1
-      unist-util-visit: 5.0.0
-      zwitch: 2.0.4
-
-  mdast-util-to-string@4.0.0:
-    dependencies:
-      '@types/mdast': 4.0.4
-
-  merge-stream@2.0.0: {}
-
-=======
->>>>>>> 984deb56
   merge2@1.4.1: {}
 
   micromark-core-commonmark@2.0.3:
@@ -6319,35 +5554,8 @@
       - '@babel/core'
       - babel-plugin-macros
 
-<<<<<<< HEAD
-  node-domexception@1.0.0: {}
-
-  node-fetch@2.7.0:
-    dependencies:
-      whatwg-url: 5.0.0
-
-  node-fetch@3.3.2:
-    dependencies:
-      data-uri-to-buffer: 4.0.1
-      fetch-blob: 3.2.0
-      formdata-polyfill: 4.0.10
-
   normalize-path@3.0.0: {}
 
-  npm-normalize-package-bin@4.0.0: {}
-
-  npm-run-path@4.0.1:
-    dependencies:
-      path-key: 3.1.1
-
-  npm-run-path@5.3.0:
-    dependencies:
-      path-key: 4.0.0
-
-=======
-  normalize-path@3.0.0: {}
-
->>>>>>> 984deb56
   object-assign@4.1.1: {}
 
   object-hash@3.0.0: {}
@@ -6391,38 +5599,6 @@
       define-properties: 1.2.1
       es-object-atoms: 1.1.1
 
-<<<<<<< HEAD
-  onetime@5.1.2:
-    dependencies:
-      mimic-fn: 2.1.0
-
-  onetime@6.0.0:
-    dependencies:
-      mimic-fn: 4.0.0
-
-  open@9.1.0:
-    dependencies:
-      default-browser: 4.0.0
-      define-lazy-prop: 3.0.0
-      is-inside-container: 1.0.0
-      is-wsl: 2.2.0
-
-  openai@4.89.0(ws@8.18.0):
-    dependencies:
-      '@types/node': 18.19.83
-      '@types/node-fetch': 2.6.12
-      abort-controller: 3.0.0
-      agentkeepalive: 4.6.0
-      form-data-encoder: 1.7.2
-      formdata-node: 4.4.1
-      node-fetch: 2.7.0
-    optionalDependencies:
-      ws: 8.18.0
-    transitivePeerDependencies:
-      - encoding
-
-=======
->>>>>>> 984deb56
   optionator@0.9.4:
     dependencies:
       deep-is: 0.1.4
@@ -6649,17 +5825,6 @@
     dependencies:
       pify: 2.3.0
 
-<<<<<<< HEAD
-  read-cmd-shim@5.0.0: {}
-
-  readable-stream@3.6.2:
-    dependencies:
-      inherits: 2.0.4
-      string_decoder: 1.3.0
-      util-deprecate: 1.0.2
-
-=======
->>>>>>> 984deb56
   readdirp@3.6.0:
     dependencies:
       picomatch: 2.3.1
@@ -6955,18 +6120,6 @@
       define-properties: 1.2.1
       es-object-atoms: 1.1.1
 
-<<<<<<< HEAD
-  string_decoder@1.3.0:
-    dependencies:
-      safe-buffer: 5.2.1
-
-  stringify-entities@4.0.4:
-    dependencies:
-      character-entities-html4: 2.1.0
-      character-entities-legacy: 3.0.0
-
-=======
->>>>>>> 984deb56
   strip-ansi@6.0.1:
     dependencies:
       ansi-regex: 5.0.1
@@ -6976,12 +6129,6 @@
       ansi-regex: 6.1.0
 
   strip-bom@3.0.0: {}
-
-  strip-json-comments@3.1.1: {}
-
-  style-to-js@1.1.16:
-    dependencies:
-      style-to-object: 1.0.8
 
   style-to-object@1.0.8:
     dependencies:
@@ -7077,15 +6224,6 @@
 
   tr46@0.0.3: {}
 
-<<<<<<< HEAD
-  trim-lines@3.0.1: {}
-
-  trough@2.2.0: {}
-
-  ts-algebra@1.2.2: {}
-
-=======
->>>>>>> 984deb56
   ts-api-utils@2.0.0(typescript@5.7.3):
     dependencies:
       typescript: 5.7.3
@@ -7158,44 +6296,6 @@
 
   undici-types@6.19.8: {}
 
-<<<<<<< HEAD
-  unified@11.0.5:
-    dependencies:
-      '@types/unist': 3.0.3
-      bail: 2.0.2
-      devlop: 1.1.0
-      extend: 3.0.2
-      is-plain-obj: 4.1.0
-      trough: 2.2.0
-      vfile: 6.0.3
-
-  unist-util-is@6.0.0:
-    dependencies:
-      '@types/unist': 3.0.3
-
-  unist-util-position@5.0.0:
-    dependencies:
-      '@types/unist': 3.0.3
-
-  unist-util-stringify-position@4.0.0:
-    dependencies:
-      '@types/unist': 3.0.3
-
-  unist-util-visit-parents@6.0.1:
-    dependencies:
-      '@types/unist': 3.0.3
-      unist-util-is: 6.0.0
-
-  unist-util-visit@5.0.0:
-    dependencies:
-      '@types/unist': 3.0.3
-      unist-util-is: 6.0.0
-      unist-util-visit-parents: 6.0.1
-
-  untildify@4.0.0: {}
-
-=======
->>>>>>> 984deb56
   uri-js@4.4.1:
     dependencies:
       punycode: 2.3.1
@@ -7256,19 +6356,6 @@
       d3-time: 3.1.0
       d3-timer: 3.0.1
 
-<<<<<<< HEAD
-  wcwidth@1.0.1:
-    dependencies:
-      defaults: 1.0.4
-
-  web-namespaces@2.0.1: {}
-
-  web-streams-polyfill@3.3.3: {}
-
-  web-streams-polyfill@4.0.0-beta.3: {}
-
-=======
->>>>>>> 984deb56
   webidl-conversions@3.0.1: {}
 
   whatwg-url@5.0.0:
